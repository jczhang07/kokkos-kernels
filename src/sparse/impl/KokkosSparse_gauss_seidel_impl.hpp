/*
//@HEADER
// ************************************************************************
//
//               KokkosKernels 0.9: Linear Algebra and Graph Kernels
//                 Copyright 2017 Sandia Corporation
//
// Under the terms of Contract DE-AC04-94AL85000 with Sandia Corporation,
// the U.S. Government retains certain rights in this software.
//
// Redistribution and use in source and binary forms, with or without
// modification, are permitted provided that the following conditions are
// met:
//
// 1. Redistributions of source code must retain the above copyright
// notice, this list of conditions and the following disclaimer.
//
// 2. Redistributions in binary form must reproduce the above copyright
// notice, this list of conditions and the following disclaimer in the
// documentation and/or other materials provided with the distribution.
//
// 3. Neither the name of the Corporation nor the names of the
// contributors may be used to endorse or promote products derived from
// this software without specific prior written permission.
//
// THIS SOFTWARE IS PROVIDED BY SANDIA CORPORATION "AS IS" AND ANY
// EXPRESS OR IMPLIED WARRANTIES, INCLUDING, BUT NOT LIMITED TO, THE
// IMPLIED WARRANTIES OF MERCHANTABILITY AND FITNESS FOR A PARTICULAR
// PURPOSE ARE DISCLAIMED. IN NO EVENT SHALL SANDIA CORPORATION OR THE
// CONTRIBUTORS BE LIABLE FOR ANY DIRECT, INDIRECT, INCIDENTAL, SPECIAL,
// EXEMPLARY, OR CONSEQUENTIAL DAMAGES (INCLUDING, BUT NOT LIMITED TO,
// PROCUREMENT OF SUBSTITUTE GOODS OR SERVICES; LOSS OF USE, DATA, OR
// PROFITS; OR BUSINESS INTERRUPTION) HOWEVER CAUSED AND ON ANY THEORY OF
// LIABILITY, WHETHER IN CONTRACT, STRICT LIABILITY, OR TORT (INCLUDING
// NEGLIGENCE OR OTHERWISE) ARISING IN ANY WAY OUT OF THE USE OF THIS
// SOFTWARE, EVEN IF ADVISED OF THE POSSIBILITY OF SUCH DAMAGE.
//
// Questions? Contact Siva Rajamanickam (srajama@sandia.gov)
//
// ************************************************************************
//@HEADER
*/

#ifndef _KOKKOSGSIMP_HPP
#define _KOKKOSGSIMP_HPP

#include "KokkosKernels_Utils.hpp"
#include <Kokkos_Core.hpp>
#include <Kokkos_Atomic.hpp>
#include <impl/Kokkos_Timer.hpp>
#include <Kokkos_Bitset.hpp>
#include <Kokkos_Sort.hpp>
#include <Kokkos_MemoryTraits.hpp>
#include "KokkosGraph_Distance1Color.hpp"
#include "KokkosKernels_Uniform_Initialized_MemoryPool.hpp"
#include "KokkosKernels_BitUtils.hpp"
#include "KokkosKernels_SimpleUtils.hpp"

//FOR DEBUGGING
#include "KokkosBlas1_nrm2.hpp"

namespace KokkosSparse{
  namespace Impl{

    template <typename HandleType, typename lno_row_view_t_, typename lno_nnz_view_t_, typename scalar_nnz_view_t_>
    class PointGaussSeidel{

    public:

      typedef lno_row_view_t_ in_lno_row_view_t;
      typedef lno_nnz_view_t_ in_lno_nnz_view_t;
      typedef scalar_nnz_view_t_ in_scalar_nnz_view_t;

      typedef typename HandleType::HandleExecSpace MyExecSpace;
      typedef typename HandleType::HandleTempMemorySpace MyTempMemorySpace;
      typedef typename HandleType::HandlePersistentMemorySpace MyPersistentMemorySpace;

      typedef typename in_lno_row_view_t::non_const_value_type row_lno_t;

      typedef typename HandleType::size_type size_type;
      typedef typename HandleType::nnz_lno_t nnz_lno_t;
      typedef typename HandleType::nnz_scalar_t nnz_scalar_t;

      typedef typename in_lno_row_view_t::const_type const_lno_row_view_t;
      typedef typename in_lno_row_view_t::non_const_type non_const_lno_row_view_t;

      typedef typename lno_nnz_view_t_::const_type const_lno_nnz_view_t;
      typedef typename lno_nnz_view_t_::non_const_type non_const_lno_nnz_view_t;

      typedef typename scalar_nnz_view_t_::const_type const_scalar_nnz_view_t;
      typedef typename scalar_nnz_view_t_::non_const_type non_const_scalar_nnz_view_t;

      typedef typename HandleType::row_lno_temp_work_view_t row_lno_temp_work_view_t;
      typedef typename HandleType::row_lno_persistent_work_view_t row_lno_persistent_work_view_t;
      typedef typename HandleType::row_lno_persistent_work_host_view_t row_lno_persistent_work_host_view_t; //Host view type

      typedef typename HandleType::nnz_lno_temp_work_view_t nnz_lno_temp_work_view_t;
      typedef typename HandleType::nnz_lno_persistent_work_view_t nnz_lno_persistent_work_view_t;
      typedef typename HandleType::nnz_lno_persistent_work_host_view_t nnz_lno_persistent_work_host_view_t; //Host view type

      typedef typename HandleType::scalar_temp_work_view_t scalar_temp_work_view_t;
      typedef typename HandleType::scalar_persistent_work_view2d_t scalar_persistent_work_view2d_t;
      typedef typename HandleType::scalar_persistent_work_view_t scalar_persistent_work_view_t;

      typedef Kokkos::RangePolicy<MyExecSpace> my_exec_space;
      typedef nnz_lno_t color_t;
      typedef Kokkos::View<color_t *, MyTempMemorySpace> color_view_t;
      typedef Kokkos::Bitset<MyExecSpace> bitset_t;
      typedef Kokkos::ConstBitset<MyExecSpace> const_bitset_t;

      typedef Kokkos::TeamPolicy<MyExecSpace> team_policy_t ;
      typedef typename team_policy_t::member_type team_member_t ;

      struct BlockTag{};
      struct BigBlockTag{};

      typedef Kokkos::TeamPolicy<BlockTag, MyExecSpace> block_team_fill_policy_t ;
      typedef Kokkos::TeamPolicy<BigBlockTag, MyExecSpace> bigblock_team_fill_policy_t ;
      typedef KokkosKernels::Impl::UniformMemoryPool< MyTempMemorySpace, nnz_scalar_t> pool_memory_space;

    private:
      HandleType *handle;

      //Get the specialized PointGaussSeidel handle from the main handle
      typename HandleType::PointGaussSeidelHandleType* get_gs_handle()
      {
        auto gsHandle = dynamic_cast<typename HandleType::PointGaussSeidelHandleType*>(this->handle->get_gs_handle());
        if(!gsHandle)
        {
          throw std::runtime_error("PointGaussSeidel: GS handle has not been created, or is set up for Cluster GS.");
        }
        return gsHandle;
      }

      nnz_lno_t num_rows, num_cols;

      const_lno_row_view_t row_map;
      const_lno_nnz_view_t entries;
      const_scalar_nnz_view_t values;

      const_scalar_nnz_view_t given_inverse_diagonal;

      bool have_diagonal_given;
      bool is_symmetric;

      //Batch size for column applies. Used as a stack array size, so must be a compile-time constant.
      static constexpr nnz_lno_t apply_batch_size = 16;

    public:

      struct PSGS{
        row_lno_persistent_work_view_t _xadj;
        nnz_lno_persistent_work_view_t _adj; // CSR storage of the graph.
        scalar_persistent_work_view_t _adj_vals; // CSR storage of the graph.

        scalar_persistent_work_view2d_t _Xvector /*output*/;
        scalar_persistent_work_view2d_t _Yvector;

        scalar_persistent_work_view_t _permuted_inverse_diagonal;

        nnz_scalar_t omega;

        PSGS(row_lno_persistent_work_view_t xadj_, nnz_lno_persistent_work_view_t adj_, scalar_persistent_work_view_t adj_vals_,
<<<<<<< HEAD
             scalar_persistent_work_view_t Xvector_, scalar_persistent_work_view_t Yvector_, nnz_lno_persistent_work_view_t /* color_adj_ */,
=======
             scalar_persistent_work_view2d_t Xvector_, scalar_persistent_work_view2d_t Yvector_, nnz_lno_persistent_work_view_t color_adj_,
>>>>>>> b71fb8e4
             nnz_scalar_t omega_,
             scalar_persistent_work_view_t permuted_inverse_diagonal_):
          _xadj( xadj_),
          _adj( adj_),
          _adj_vals( adj_vals_),
          _Xvector( Xvector_),
          _Yvector( Yvector_), _permuted_inverse_diagonal(permuted_inverse_diagonal_),
          omega(omega_){}

        KOKKOS_INLINE_FUNCTION
        void operator()(const nnz_lno_t ii) const {
          size_type row_begin = _xadj(ii);
          size_type row_end = _xadj(ii + 1);
          nnz_scalar_t sum[apply_batch_size] = {0};
          nnz_lno_t num_vecs = _Xvector.extent(1);
          for(nnz_lno_t batch_start = 0; batch_start < num_vecs; batch_start += apply_batch_size)
          {
            nnz_lno_t this_batch_size = apply_batch_size;
            if(batch_start + this_batch_size >= num_vecs)
              this_batch_size = num_vecs - batch_start;
            //the current batch of columns given by: batch_start, this_batch_size
            for(nnz_lno_t i = 0; i < this_batch_size; i++)
              sum[i] = _Yvector(ii, batch_start + i);
            for (size_type adjind = row_begin; adjind < row_end; ++adjind){
              nnz_lno_t colIndex = _adj(adjind);
              nnz_scalar_t val = _adj_vals(adjind);
              for(nnz_lno_t i = 0; i < this_batch_size; i++)
                sum[i] -= val * _Xvector(colIndex, batch_start + i);
            }
            nnz_scalar_t invDiagonalVal = _permuted_inverse_diagonal(ii);
            for(nnz_lno_t i = 0; i < this_batch_size; i++)
              _Xvector(ii, batch_start + i) += omega * sum[i] * invDiagonalVal;
          }
        }
      };

      struct Team_PSGS{

        row_lno_persistent_work_view_t _xadj;
        nnz_lno_persistent_work_view_t _adj; // CSR storage of the graph.
        scalar_persistent_work_view_t _adj_vals; // CSR storage of the graph.

        scalar_persistent_work_view2d_t _Xvector /*output*/;
        scalar_persistent_work_view2d_t _Yvector;
        nnz_lno_t _color_set_begin;
        nnz_lno_t _color_set_end;

        scalar_persistent_work_view_t _permuted_inverse_diagonal;
        nnz_lno_t block_size;
        nnz_lno_t team_work_size;
        const size_t shared_memory_size;

        int suggested_team_size;
        const size_t thread_shared_memory_scalar_size;
        int vector_size;
        const pool_memory_space pool;
        const nnz_lno_t num_max_vals_in_l1, num_max_vals_in_l2;
        bool is_backward;

        nnz_scalar_t omega;

        typedef typename KokkosKernels::Impl::array_sum_reduce<nnz_scalar_t, apply_batch_size> batch_sum;

        Team_PSGS(row_lno_persistent_work_view_t xadj_, nnz_lno_persistent_work_view_t adj_, scalar_persistent_work_view_t adj_vals_,
                  scalar_persistent_work_view2d_t Xvector_, scalar_persistent_work_view2d_t Yvector_,
                  nnz_lno_t color_set_begin, nnz_lno_t color_set_end,
                  scalar_persistent_work_view_t permuted_inverse_diagonal_,
                  pool_memory_space pms,
                  nnz_lno_t _num_max_vals_in_l1 = 0,
                  nnz_lno_t _num_max_vals_in_l2 = 0,
                  nnz_scalar_t omega_ = Kokkos::Details::ArithTraits<nnz_scalar_t>::one(),

                  nnz_lno_t block_size_ = 1,
                  nnz_lno_t team_work_size_ = 1,
                  size_t shared_memory_size_ = 16,
                  int suggested_team_size_ = 1,
                  int vector_size_ = 1):
          _xadj( xadj_),
          _adj( adj_),
          _adj_vals( adj_vals_),
          _Xvector( Xvector_),
          _Yvector( Yvector_),
          _color_set_begin(color_set_begin),
          _color_set_end(color_set_end), _permuted_inverse_diagonal(permuted_inverse_diagonal_),
          block_size(block_size_),
          team_work_size(team_work_size_),
          shared_memory_size(shared_memory_size_),
          suggested_team_size(suggested_team_size_),
          thread_shared_memory_scalar_size(((shared_memory_size / suggested_team_size / 8) * 8 ) / sizeof(nnz_scalar_t) ),
          vector_size(vector_size_), pool (pms), num_max_vals_in_l1(_num_max_vals_in_l1),
          num_max_vals_in_l2(_num_max_vals_in_l2), is_backward(false),
          omega(omega_){}

        //Do a Gauss-Seidel step on a single row, for X/Y columns colStart:colStart+N-1 (inclusive)
        //Specializing this on the batch size allows the best reuse of matrix accesses, while also
        //using the correct width array_sum_reduce.
        template<int N>
        KOKKOS_INLINE_FUNCTION void runColBatch(const team_member_t& teamMember, nnz_lno_t row, nnz_lno_t colStart) const
        {
          typedef KokkosKernels::Impl::array_sum_reduce<nnz_scalar_t, N> reducer; 
          size_type row_begin = _xadj(row);
          size_type row_end = _xadj(row + 1);
          reducer sum;
          Kokkos::parallel_reduce(
            Kokkos::ThreadVectorRange(teamMember, row_end - row_begin),
            [&] (size_type i, reducer& lsum)
            {
              size_type adjind = row_begin + i;
              nnz_lno_t colIndex = _adj(adjind);
              nnz_scalar_t val = _adj_vals(adjind);
              for(int j = 0; j < N; j++)
                lsum.data[j] += val * _Xvector(colIndex, colStart + j);
            }, sum);
          Kokkos::single(Kokkos::PerThread(teamMember),[=] ()
          {
            nnz_scalar_t invDiagonalVal = _permuted_inverse_diagonal(row);
            for(int i = 0; i < N; i++)
            {
              _Xvector(row, colStart + i) +=
                omega * (_Yvector(row, colStart + i) - sum.data[i]) * invDiagonalVal;
            }
          });
        }

        KOKKOS_INLINE_FUNCTION
        void operator()(const team_member_t & teamMember) const {
          nnz_lno_t row = teamMember.league_rank() * teamMember.team_size() + teamMember.team_rank() + _color_set_begin;
          if (row >= _color_set_end)
            return;
          nnz_lno_t num_vecs = _Xvector.extent(1);
          for(nnz_lno_t batch_start = 0; batch_start < num_vecs;)
          {
            switch(num_vecs - batch_start)
            {
              #define COL_BATCH_CASE(n) \
              case n: \
                      runColBatch<n>(teamMember, row, batch_start); \
                      batch_start += n; \
                      break;
              COL_BATCH_CASE(1)
              COL_BATCH_CASE(2)
              COL_BATCH_CASE(3)
              COL_BATCH_CASE(4)
              COL_BATCH_CASE(5)
              COL_BATCH_CASE(6)
              COL_BATCH_CASE(7)
              #undef COL_BATCH_CASE
              default:
                runColBatch<8>(teamMember, row, batch_start);
                batch_start += 8;
            }
          }
        }

        KOKKOS_INLINE_FUNCTION
        void operator()(const BigBlockTag&, const team_member_t & teamMember) const {

          const nnz_lno_t team_row_begin = teamMember.league_rank() * team_work_size + _color_set_begin;
          const nnz_lno_t team_row_end = KOKKOSKERNELS_MACRO_MIN(team_row_begin + team_work_size, _color_set_end);
          //get the shared memory and shift it based on the thread index so that each thread has private memory.
          nnz_scalar_t *all_shared_memory = (nnz_scalar_t *) (teamMember.team_shmem().get_shmem(shared_memory_size));

          all_shared_memory += thread_shared_memory_scalar_size * teamMember.team_rank();

          //store the diagonal positions, because we want to update them on shared memory if we update them on global memory.
          nnz_lno_t *diagonal_positions = (nnz_lno_t *)all_shared_memory;
          all_shared_memory =  (nnz_scalar_t *) (((nnz_lno_t *)all_shared_memory) + ((block_size / 8) + 1) * 8);

          nnz_scalar_t *all_global_memory = NULL;


          Kokkos::parallel_for(Kokkos::TeamThreadRange(teamMember, team_row_begin, team_row_end), [&] (const nnz_lno_t ii) {


              Kokkos::parallel_for(
                                   Kokkos::ThreadVectorRange(teamMember, block_size),
                                   [&] (nnz_lno_t i) {
                                     diagonal_positions[i] = -1;
                                   });

              size_type row_begin = _xadj(ii);
              size_type row_end = _xadj(ii + 1);
              nnz_lno_t row_size = row_end - row_begin;
              nnz_lno_t scalar_row_begin = row_begin * block_size * block_size;

              nnz_lno_t l1_val_size = row_size * block_size, l2_val_size = 0;
              //if the current row size is larger than shared memory size,
              //than allocate l2 vector.
              if (row_size > num_max_vals_in_l1){
                volatile nnz_scalar_t * tmp = NULL;
                while (tmp == NULL){
                  Kokkos::single(Kokkos::PerThread(teamMember),[&] (volatile nnz_scalar_t * &memptr) {
                      memptr = (volatile nnz_scalar_t * )( pool.allocate_chunk(ii));
                    }, tmp);
                }
                all_global_memory = (nnz_scalar_t *)tmp;
                l1_val_size = num_max_vals_in_l1 * block_size;
                l2_val_size = (row_size * block_size - l1_val_size);
              }
              for(nnz_lno_t vec = 0; vec < (nnz_lno_t) _Xvector.extent(1); vec++)
              {
                //bring values to l1 vector
                Kokkos::parallel_for(
                                     Kokkos::ThreadVectorRange(teamMember, l1_val_size),
                                     [&] (nnz_lno_t i) {
                                       size_type adjind = i / block_size + row_begin;
                                       nnz_lno_t colIndex = _adj(adjind);

                                       if (colIndex == ii){
                                         diagonal_positions[i % block_size] = i;
                                       }
                                       all_shared_memory[i] = _Xvector(colIndex * block_size + i % block_size, vec);
                                     });
                //bring values to l2 vector.
                Kokkos::parallel_for(
                                     Kokkos::ThreadVectorRange(teamMember, l2_val_size),
                                     [&] (nnz_lno_t k) {
                                       nnz_lno_t i = l1_val_size + k;

                                       size_type adjind = i / block_size + row_begin;
                                       nnz_lno_t colIndex = _adj(adjind);

                                       if (colIndex == ii){
                                         diagonal_positions[i % block_size] = i;
                                       }
                                       all_global_memory[k] = _Xvector(colIndex * block_size + i % block_size, vec);
                                     });

                //sequentially solve in the block.
                //this respects backward and forward sweeps.
                for (int m = 0; m < block_size; ++m )
                {
                  int i = m;
                  if (is_backward) i = block_size - m - 1;
                  size_type current_row_begin = scalar_row_begin + i * row_size * block_size;
                  //first reduce l1 dot product.
                  //MD: TODO: if thread dot product is implemented it should be called here.
                  nnz_scalar_t product = 0 ;
                  Kokkos::parallel_reduce(
                                          Kokkos::ThreadVectorRange(teamMember, l1_val_size),
                                          [&] (nnz_lno_t colind, nnz_scalar_t & valueToUpdate) {
                                            valueToUpdate += all_shared_memory[colind] * _adj_vals(current_row_begin + colind);
                                          },
                                          product);
                  //l2 dot product.
                  //MD: TODO: if thread dot product is implemented, it should be called here again.
                  nnz_scalar_t product2 = 0 ;
                  Kokkos::parallel_reduce(
                                          Kokkos::ThreadVectorRange(teamMember, l2_val_size),
                                          [&] (nnz_lno_t colind2, nnz_scalar_t & valueToUpdate) {
                                            nnz_lno_t colind = colind2 + l1_val_size;
                                            valueToUpdate += all_global_memory[colind2] * _adj_vals(current_row_begin + colind);
                                          },
                                          product2);

                  product += product2;
                  //update the new vector entries.
                  Kokkos::single(Kokkos::PerThread(teamMember),[=] () {
                      nnz_lno_t block_row_index = ii * block_size + i;
                      nnz_scalar_t invDiagonalVal = _permuted_inverse_diagonal(block_row_index);
                      _Xvector(block_row_index, vec) += omega * (_Yvector(block_row_index, vec) - product) * invDiagonalVal;

                      //we need to update the values of the vector entries if they are already brought to shared memory to sync with global memory.
                      if (diagonal_positions[i] != -1){
                        if (diagonal_positions[i] < l1_val_size)
                          all_shared_memory[diagonal_positions[i]] = _Xvector(block_row_index, vec);
                        else
                          all_global_memory[diagonal_positions[i] - l1_val_size] = _Xvector(block_row_index, vec);
                      }
                    });
                }

#if KOKKOSSPARSE_IMPL_PRINTDEBUG
                if (/*i == 0 && ii == 1*/ ii == 0 || (block_size == 1 && ii < 2))
                {
                  std::cout << "In X/Y column " << vec << std::endl;
                  std::cout << "\n\n\nrow:" << ii * block_size + i;
                  std::cout << "\nneighbors:";
                  for (int z = 0; z < int (row_size); ++z)
                  {
                    std::cout << _adj(_xadj(ii) + z) << " ";
                  }
                  std::cout <<"\n\nrow-0:X -- all-shared-memory:";
                  for (int z = 0; z < int (row_size * block_size); ++z)
                  {
                    std::cout << all_shared_memory[z] << " ";
                  }
                  std::cout << std::endl << "product:" << product << std::endl;
                  std::cout << "diagonal" << _permuted_inverse_diagonal(ii * block_size + i) << std::endl;
                  std::cout << "_Yvector: " << _Yvector(ii * block_size + i, vec) << std::endl;
                  std::cout << "block_row_index:" << ii * block_size + i <<  " _Xvector(block_row_index): ";
                  _Xvector(ii * block_size + i, vec) << ' ';
                  std::cout << std::endl;
                }
#endif
              }
              if (row_size > num_max_vals_in_l1)
              {
                Kokkos::single(Kokkos::PerThread(teamMember),[&] () {
                    pool.release_chunk(all_global_memory);
                  });
              }
            });
        }

        KOKKOS_INLINE_FUNCTION
        void operator()(const BlockTag&, const team_member_t & teamMember) const {


          const nnz_lno_t team_row_begin = teamMember.league_rank() * team_work_size + _color_set_begin;
          const nnz_lno_t team_row_end = KOKKOSKERNELS_MACRO_MIN(team_row_begin + team_work_size, _color_set_end);

          nnz_scalar_t *all_shared_memory = (nnz_scalar_t *) (teamMember.team_shmem().get_shmem(shared_memory_size));

          all_shared_memory += thread_shared_memory_scalar_size * teamMember.team_rank();

          nnz_lno_t *diagonal_positions = (nnz_lno_t *)all_shared_memory;
          all_shared_memory =  (nnz_scalar_t *) (((nnz_lno_t *)all_shared_memory) + ((block_size / 8) + 1) * 8);

          Kokkos::parallel_for(Kokkos::TeamThreadRange(teamMember, team_row_begin, team_row_end), [&] (const nnz_lno_t& ii) {
#if KOKKOSSPARSE_IMPL_PRINTDEBUG
              Kokkos::single(Kokkos::PerThread(teamMember),[=] () {
                  for(nnz_lno_t i = 0; i < block_size; diagonal_positions[i++] = -1);
                });
#endif

              Kokkos::parallel_for(
                                   Kokkos::ThreadVectorRange(teamMember, block_size),
                                   [&] (nnz_lno_t i) {
                                     diagonal_positions[i] = -1;
                                   });

              size_type block_row_begin = _xadj(ii);
              size_type block_row_end = _xadj(ii + 1);
              nnz_lno_t block_row_size = block_row_end - block_row_begin;
              //offset in adj_vals of the first row in this block
              nnz_lno_t scalar_row_begin = block_row_begin * block_size * block_size;
              //number of scalars in each row of this block
              nnz_lno_t scalar_row_size = block_row_size * block_size;

              Kokkos::parallel_for(
                Kokkos::ThreadVectorRange(teamMember, scalar_row_size),
                [&] (nnz_lno_t i)
                {
                  size_type adjind = i / block_size + block_row_begin;
                  nnz_lno_t colIndex = _adj(adjind);
                  if (colIndex == ii)
                  {
                    diagonal_positions[i % block_size] = i;
                  }
                });

              for(nnz_lno_t vec = 0; vec < (nnz_lno_t) _Xvector.extent(1); vec++)
              {
                Kokkos::parallel_for(
                  Kokkos::ThreadVectorRange(teamMember, scalar_row_size),
                  [&] (nnz_lno_t i)
                  {
                    size_type adjind = i / block_size + block_row_begin;
                    nnz_lno_t colIndex = _adj(adjind);
                    all_shared_memory[i] = _Xvector(colIndex * block_size + i % block_size, vec);
                  });

                for (int m = 0; m < block_size; ++m )
                {
                  int i = m;
                  if (is_backward)
                  {
                    i = block_size - m - 1;
                  }
                  size_type current_row_begin = scalar_row_begin + i * scalar_row_size;
                  nnz_scalar_t product = 0;
                  Kokkos::parallel_reduce(
                    Kokkos::ThreadVectorRange(teamMember, scalar_row_size),
                    [&] (nnz_lno_t colind, nnz_scalar_t & valueToUpdate)
                    {
                      valueToUpdate += all_shared_memory[colind] * _adj_vals(current_row_begin + colind);
                    }, product);

                  Kokkos::single(Kokkos::PerThread(teamMember),[=] ()
                  {
                    nnz_lno_t block_row_index = ii * block_size + i;
                    nnz_scalar_t invDiagonalVal = _permuted_inverse_diagonal(block_row_index);
                    _Xvector(block_row_index, vec) += omega * (_Yvector(block_row_index, vec) - product) * invDiagonalVal;

                    if (diagonal_positions[i] != -1)
                    {
                      all_shared_memory[diagonal_positions[i]] = _Xvector(block_row_index, vec);
                    }
                  });

#if !defined(__CUDA_ARCH__)
#if KOKKOSSPARSE_IMPL_PRINTDEBUG
                  if (/*i == 0 && ii == 1*/ ii == 0 || (block_size == 1 && ii < 2) ){
                    std::cout << "\n\n\nrow:" << ii * block_size + i;
                    std::cout << "\nneighbors:";
                    for (nnz_lno_t z = 0; z < block_row_size; ++z){
                      std::cout << _adj(_xadj(ii) + z) << " ";
                    }

                    std::cout <<"\n\nrow-0:X -- all-shared-memory:";
                    for (nnz_lno_t z = 0; z < scalar_row_size; ++z){
                      std::cout << all_shared_memory[z] << " ";
                    }
                    std::cout << std::endl << "product:" << product << std::endl;
                    std::cout << "diagonal" << _permuted_inverse_diagonal(ii * block_size + i) << std::endl;
                    std::cout << "_Yvector" << _Yvector(ii * block_size + i, vec) << std::endl;

                    std::cout << std::endl << "block_row_index:" << ii * block_size + i <<  " _Xvector(block_row_index):" << _Xvector(ii * block_size + i, vec) << std::endl << std::endl<< std::endl;
                  }
#endif
#endif
                  //row_begin += row_size * block_size;
                }
              }
            });
        }

        size_t team_shmem_size (int /* team_size */) const {
          return shared_memory_size;
        }
      };

      /**
       * \brief constructor
       */

      PointGaussSeidel(HandleType *handle_,
                  nnz_lno_t num_rows_,
                  nnz_lno_t num_cols_,
                  const_lno_row_view_t row_map_,
                  const_lno_nnz_view_t entries_,
                  const_scalar_nnz_view_t values_):
        handle(handle_), num_rows(num_rows_), num_cols(num_cols_),
        row_map(row_map_), entries(entries_), values(values_),
        have_diagonal_given(false),
        is_symmetric(true){}


      PointGaussSeidel(HandleType *handle_,
                  nnz_lno_t num_rows_,
                  nnz_lno_t num_cols_,
                  const_lno_row_view_t row_map_,
                  const_lno_nnz_view_t entries_,
                  bool is_symmetric_ = true):
        handle(handle_),
        num_rows(num_rows_), num_cols(num_cols_),
        row_map(row_map_),
        entries(entries_),
        values(),
        have_diagonal_given(false),
        is_symmetric(is_symmetric_){}



      /**
       * \brief constructor
       */
      PointGaussSeidel(HandleType *handle_,
                  nnz_lno_t num_rows_,
                  nnz_lno_t num_cols_,
                  const_lno_row_view_t row_map_,
                  const_lno_nnz_view_t entries_,
                  const_scalar_nnz_view_t values_,
                  bool is_symmetric_):
        handle(handle_),
        num_rows(num_rows_), num_cols(num_cols_),
        row_map(row_map_), entries(entries_), values(values_),
        have_diagonal_given(false),
        is_symmetric(is_symmetric_){}


      PointGaussSeidel(HandleType *handle_,
                  nnz_lno_t num_rows_,
                  nnz_lno_t num_cols_,
                  const_lno_row_view_t row_map_,
                  const_lno_nnz_view_t entries_,
                  const_scalar_nnz_view_t values_,
                  const_scalar_nnz_view_t given_inverse_diagonal_,
                  bool is_symmetric_):
        handle(handle_),
        num_rows(num_rows_), num_cols(num_cols_),
        row_map(row_map_), entries(entries_), values(values_),
        given_inverse_diagonal(given_inverse_diagonal_),
        have_diagonal_given(true),
        is_symmetric(is_symmetric_){}

      void initialize_symbolic()
      {
        auto gsHandle = get_gs_handle();
        typename HandleType::GraphColoringHandleType *gchandle = this->handle->get_graph_coloring_handle();

        if (gchandle == NULL)
        {
          this->handle->create_graph_coloring_handle();
          gsHandle->set_owner_of_coloring(true);
          gchandle = this->handle->get_graph_coloring_handle();
        }

        const_lno_row_view_t xadj = this->row_map;
        const_lno_nnz_view_t adj = this->entries;
        size_type nnz = adj.extent(0);

#ifdef KOKKOSSPARSE_IMPL_TIME_REVERSE
        Kokkos::Impl::Timer timer;
#endif
        typename HandleType::GraphColoringHandleType::color_view_t colors;
        color_t numColors;
        if (!is_symmetric) {
          if (gchandle->get_coloring_algo_type() == KokkosGraph::COLORING_EB) {

            gchandle->symmetrize_and_calculate_lower_diagonal_edge_list(num_rows, xadj, adj);
            KokkosGraph::Experimental::graph_color_symbolic <HandleType, const_lno_row_view_t, const_lno_nnz_view_t>
              (this->handle, num_rows, num_rows, xadj, adj);
          }
          else {
            row_lno_temp_work_view_t tmp_xadj;
            nnz_lno_temp_work_view_t tmp_adj;
            KokkosKernels::Impl::symmetrize_graph_symbolic_hashmap
              < const_lno_row_view_t, const_lno_nnz_view_t,
                row_lno_temp_work_view_t, nnz_lno_temp_work_view_t,
                MyExecSpace>
              (num_rows, xadj, adj, tmp_xadj, tmp_adj);
            KokkosGraph::Experimental::graph_color_symbolic <HandleType, row_lno_temp_work_view_t, nnz_lno_temp_work_view_t>
              (this->handle, num_rows, num_rows, tmp_xadj, tmp_adj);
          }
        }
        else {
          KokkosGraph::Experimental::graph_color_symbolic <HandleType, const_lno_row_view_t, const_lno_nnz_view_t>
            (this->handle, num_rows, num_rows, xadj, adj);
        }
        colors =  gchandle->get_vertex_colors();
        numColors = gchandle->get_num_colors();
#ifdef KOKKOSSPARSE_IMPL_TIME_REVERSE
        std::cout << "COLORING_TIME:" << timer.seconds() << std::endl;
        timer.reset();
#endif

#if KOKKOSSPARSE_IMPL_RUNSEQUENTIAL
        numColors = num_rows;
        KokkosKernels::Impl::print_1Dview(colors);
        std::cout << "numCol:" << numColors << " numRows:" << num_rows << " cols:" << num_cols << " nnz:" << adj.extent(0) <<  std::endl;
        typename HandleType::GraphColoringHandleType::color_view_t::HostMirror  h_colors = Kokkos::create_mirror_view (colors);
        for(int i = 0; i < num_rows; ++i){
          h_colors(i) = i + 1;
        }
        Kokkos::deep_copy(colors, h_colors);
#endif
        nnz_lno_persistent_work_view_t color_xadj;
        nnz_lno_persistent_work_view_t color_adj;
#ifdef KOKKOSSPARSE_IMPL_TIME_REVERSE
        timer.reset();
#endif
        KokkosKernels::Impl::create_reverse_map
          <typename HandleType::GraphColoringHandleType::color_view_t,
           nnz_lno_persistent_work_view_t, MyExecSpace>
          (num_rows, numColors, colors, color_xadj, color_adj);
        MyExecSpace().fence();

#ifdef KOKKOSSPARSE_IMPL_TIME_REVERSE
        std::cout << "CREATE_REVERSE_MAP:" << timer.seconds() << std::endl;
        timer.reset();
#endif

        nnz_lno_persistent_work_host_view_t  h_color_xadj = Kokkos::create_mirror_view (color_xadj);
        Kokkos::deep_copy (h_color_xadj , color_xadj);
        MyExecSpace().fence();


#ifdef KOKKOSSPARSE_IMPL_TIME_REVERSE
        std::cout << "DEEP_COPY:" << timer.seconds() << std::endl;
        timer.reset();
#endif


#if defined( KOKKOS_ENABLE_CUDA )
        if (Kokkos::Impl::is_same<Kokkos::Cuda, MyExecSpace >::value){
          for (nnz_lno_t i = 0; i < numColors; ++i){
            nnz_lno_t color_index_begin = h_color_xadj(i);
            nnz_lno_t color_index_end = h_color_xadj(i + 1);

            if (color_index_begin + 1 >= color_index_end ) continue;
            auto colorsubset =
              subview(color_adj, Kokkos::pair<row_lno_t, row_lno_t> (color_index_begin, color_index_end));
            MyExecSpace().fence();
            Kokkos::sort (colorsubset);
            //TODO: MD 08/2017: If I remove the below fence, code fails on cuda.
            //I do not see any reason yet it to fail.
            MyExecSpace().fence();
          }
        }
#endif

        MyExecSpace().fence();
#ifdef KOKKOSSPARSE_IMPL_TIME_REVERSE
        std::cout << "SORT_TIME:" << timer.seconds() << std::endl;
        timer.reset();
        //std::cout << "sort" << std::endl;
#endif

        row_lno_persistent_work_view_t permuted_xadj ("new xadj", num_rows + 1);
        nnz_lno_persistent_work_view_t old_to_new_map ("old_to_new_index_", num_rows );
        nnz_lno_persistent_work_view_t permuted_adj ("newadj_", nnz );

        Kokkos::parallel_for( "KokkosSparse::PointGaussSeidel::create_permuted_xadj", my_exec_space(0,num_rows),
                              create_permuted_xadj(
                                                   color_adj,
                                                   xadj,
                                                   permuted_xadj,
                                                   old_to_new_map));
        //std::cout << "create_permuted_xadj" << std::endl;
        MyExecSpace().fence();

#ifdef KOKKOSSPARSE_IMPL_TIME_REVERSE
        std::cout << "CREATE_PERMUTED_XADJ:" << timer.seconds() << std::endl;

        timer.reset();
#endif

        KokkosKernels::Impl::inclusive_parallel_prefix_sum
          <row_lno_persistent_work_view_t, MyExecSpace>
          (num_rows + 1, permuted_xadj);
        MyExecSpace().fence();

#ifdef KOKKOSSPARSE_IMPL_TIME_REVERSE
        std::cout << "INCLUSIVE_PPS:" << timer.seconds() << std::endl;
        timer.reset();
#endif


        Kokkos::parallel_for( "KokkosSparse::PointGaussSeidel::fill_matrix_symbolic",my_exec_space(0,num_rows),
                              fill_matrix_symbolic(
                                                   num_rows,
                                                   color_adj,
                                                   xadj,
                                                   adj,
                                                   //adj_vals,
                                                   permuted_xadj,
                                                   permuted_adj,
                                                   //newvals_,
                                                   old_to_new_map));
        MyExecSpace().fence();

#ifdef KOKKOSSPARSE_IMPL_TIME_REVERSE
        std::cout << "SYMBOLIC_FILL:" << timer.seconds() << std::endl;
        timer.reset();
#endif

        nnz_lno_t block_size = get_gs_handle()->get_block_size();

        //MD: if block size is larger than 1;
        //the algorithm copies the vector entries into shared memory and reuses this small shared memory for vector entries.
        if (block_size > 1)
        {
          //first calculate max row size.
          size_type max_row_size = 0;
          KokkosKernels::Impl::kk_view_reduce_max_row_size<size_type, MyExecSpace>(num_rows, permuted_xadj.data(), permuted_xadj.data() + 1, max_row_size);
          gsHandle->set_max_nnz(max_row_size);

          nnz_lno_t brows = permuted_xadj.extent(0) - 1;
          size_type bnnz =  permuted_adj.extent(0) * block_size * block_size;

          int suggested_vector_size = this->handle->get_suggested_vector_size(brows, bnnz);
          int suggested_team_size = this->handle->get_suggested_team_size(suggested_vector_size);
          size_t shmem_size_to_use = this->handle->get_shmem_size();

          //MD: now we calculate how much memory is needed for shared memory.
          //we have two-level vectors: as in spgemm hashmaps.
          //we try to fit everything into shared memory.
          //if they fit, we can use BlockTeam function in Team_SGS functor.
          //on CPUs, we make L1 vector big enough so that it will always hold it.
          //on GPUs, we have a upper bound for shared memory: handle->get_shmem_size(): this is set to 32128 bytes.
          //If things do not fit into shared memory, we allocate vectors in global memory and run BigBlockTeam in Team_SGS functor.
          size_t level_1_mem = max_row_size * block_size * sizeof(nnz_scalar_t) + ((block_size / 8 ) + 1) * 8 * sizeof(nnz_lno_t);
          level_1_mem = suggested_team_size * level_1_mem;
          size_t level_2_mem = 0;
          nnz_lno_t num_values_in_l1 = max_row_size;
          nnz_lno_t num_values_in_l2 = 0;
          nnz_lno_t num_big_rows = 0;

          KokkosKernels::Impl::ExecSpaceType ex_sp = this->handle->get_handle_exec_space();
          if (ex_sp != KokkosKernels::Impl::Exec_CUDA){
            //again, if it is on CPUs, we make L1 as big as we need.
            size_t l1mem = 1;
            while(l1mem < level_1_mem){
              l1mem *= 2;
            }
            gsHandle->set_level_1_mem(l1mem);
            level_1_mem = l1mem;
            level_2_mem = 0;
          }
          else {
            //on GPUs set the L1 size to max shmem and calculate how much we need for L2.
            //we try to shift with 8 always because of the errors we experience with memory shifts on GPUs.
            level_1_mem = shmem_size_to_use;
            num_values_in_l1 = (shmem_size_to_use / suggested_team_size - ((block_size / 8 ) + 1) * 8 * sizeof(nnz_lno_t)) / sizeof(nnz_scalar_t) / block_size;
            if (((block_size / 8 ) + 1) * 8 * sizeof(nnz_lno_t) > shmem_size_to_use / suggested_team_size ) throw "Shared memory size is to small for the given block size\n";
            if (num_values_in_l1 >= (nnz_lno_t) (max_row_size) ){
              num_values_in_l2 = 0;
              level_2_mem = 0;
              num_big_rows = 0;
            }
            else {

              num_values_in_l2 = max_row_size - num_values_in_l1;
              level_2_mem = num_values_in_l2 * block_size  * sizeof(nnz_scalar_t);
              //std::cout << "level_2_mem:" << level_2_mem << std::endl;
              size_t l2mem = 1;
              while(l2mem < level_2_mem){
                l2mem *= 2;
              }
              level_2_mem  = l2mem;
              //std::cout << "level_2_mem:" << level_2_mem << std::endl;

              size_type num_large_rows = 0;
              KokkosKernels::Impl::kk_reduce_numrows_larger_than_threshold<row_lno_persistent_work_view_t, MyExecSpace>(brows, permuted_xadj, num_values_in_l1, num_large_rows);
              num_big_rows = KOKKOSKERNELS_MACRO_MIN(num_large_rows, (size_type)(MyExecSpace::concurrency() / suggested_vector_size));
              //std::cout << "num_big_rows:" << num_big_rows << std::endl;

#if defined( KOKKOS_ENABLE_CUDA )
              if (ex_sp == KokkosKernels::Impl::Exec_CUDA) {
                //check if we have enough memory for this. lower the concurrency if we do not have enugh memory.
                size_t free_byte ;
                size_t total_byte ;
                cudaMemGetInfo( &free_byte, &total_byte ) ;
                size_t required_size = size_t (num_big_rows) * level_2_mem;
                if (required_size + num_big_rows * sizeof(int) > free_byte){
                  num_big_rows = ((((free_byte - num_big_rows * sizeof(int))* 0.8) /8 ) * 8) / level_2_mem;
                }
                {
                  nnz_lno_t min_chunk_size = 1;
                  while (min_chunk_size * 2 <= num_big_rows) {
                    min_chunk_size *= 2;
                  }
                  num_big_rows = min_chunk_size;
                }
              }
#endif
            }
          }

          gsHandle->set_max_nnz(max_row_size);
          gsHandle->set_level_1_mem(level_1_mem);
          gsHandle->set_level_2_mem(level_2_mem);

          gsHandle->set_num_values_in_l1(num_values_in_l1);
          gsHandle->set_num_values_in_l2(num_values_in_l2);
          gsHandle->set_num_big_rows(num_big_rows);
        }

        gsHandle->set_color_xadj(h_color_xadj);
        gsHandle->set_color_adj(color_adj);
        gsHandle->set_num_colors(numColors);
        gsHandle->set_new_xadj(permuted_xadj);
        gsHandle->set_new_adj(permuted_adj);
        gsHandle->set_old_to_new_map(old_to_new_map);
        if(gsHandle->is_owner_of_coloring()) {
          this->handle->destroy_graph_coloring_handle();
          gsHandle->set_owner_of_coloring(false);
        }
        gsHandle->set_call_symbolic(true);
#ifdef KOKKOSSPARSE_IMPL_TIME_REVERSE
        std::cout << "ALLOC:" << timer.seconds() << std::endl;
#endif
      }

      struct create_permuted_xadj{
        nnz_lno_persistent_work_view_t color_adj;
        const_lno_row_view_t oldxadj;
        row_lno_persistent_work_view_t newxadj;
        nnz_lno_persistent_work_view_t old_to_new_index;
        create_permuted_xadj(
                             nnz_lno_persistent_work_view_t color_adj_,
                             const_lno_row_view_t oldxadj_,
                             row_lno_persistent_work_view_t newxadj_,
                             nnz_lno_persistent_work_view_t old_to_new_index_):
          color_adj(color_adj_), oldxadj(oldxadj_),
          newxadj(newxadj_),old_to_new_index(old_to_new_index_){}

        KOKKOS_INLINE_FUNCTION
        void operator()(const nnz_lno_t &i) const{
          nnz_lno_t index = color_adj(i);
          newxadj(i + 1) = oldxadj[index + 1] - oldxadj[index];
          old_to_new_index[index] = i;
        }
      };

      struct fill_matrix_symbolic{
        nnz_lno_t num_rows;
        nnz_lno_persistent_work_view_t color_adj;
        const_lno_row_view_t oldxadj;
        const_lno_nnz_view_t oldadj;
        //value_array_type oldadjvals;
        row_lno_persistent_work_view_t newxadj;
        nnz_lno_persistent_work_view_t newadj;
        //value_persistent_work_array_type newadjvals;
        nnz_lno_persistent_work_view_t old_to_new_index;
        fill_matrix_symbolic(
                             nnz_lno_t num_rows_,
                             nnz_lno_persistent_work_view_t color_adj_,
                             const_lno_row_view_t oldxadj_,
                             const_lno_nnz_view_t oldadj_,
                             //value_array_type oldadjvals_,
                             row_lno_persistent_work_view_t newxadj_,
                             nnz_lno_persistent_work_view_t newadj_,
                             //value_persistent_work_array_type newadjvals_,
                             nnz_lno_persistent_work_view_t old_to_new_index_):
          num_rows(num_rows_),
          color_adj(color_adj_), oldxadj(oldxadj_), oldadj(oldadj_), //oldadjvals(oldadjvals_),
          newxadj(newxadj_), newadj(newadj_), //newadjvals(newadjvals_),
          old_to_new_index(old_to_new_index_){}

        KOKKOS_INLINE_FUNCTION
        void operator()(const nnz_lno_t &i) const{
          nnz_lno_t index = color_adj(i);
          size_type xadj_begin = newxadj(i);

          size_type old_xadj_end = oldxadj[index + 1];
          for (size_type j = oldxadj[index]; j < old_xadj_end; ++j){
            nnz_lno_t neighbor = oldadj[j];
            if(neighbor < num_rows) neighbor = old_to_new_index[neighbor];
            newadj[xadj_begin++] = neighbor;
            //newadjvals[xadj_begin++] = oldadjvals[j];
          }
        }
      };


      struct fill_matrix_numeric{
        nnz_lno_persistent_work_view_t color_adj;
        const_lno_row_view_t oldxadj;
        const_scalar_nnz_view_t oldadjvals;
        row_lno_persistent_work_view_t newxadj;
        scalar_persistent_work_view_t newadjvals;

        nnz_lno_t num_total_rows;
        nnz_lno_t rows_per_team;
        nnz_lno_t block_matrix_size;
        fill_matrix_numeric(
                            nnz_lno_persistent_work_view_t color_adj_,
                            const_lno_row_view_t oldxadj_,
                            const_scalar_nnz_view_t oldadjvals_,
                            row_lno_persistent_work_view_t newxadj_,
                            scalar_persistent_work_view_t newadjvals_,
                            nnz_lno_t num_total_rows_,
                            nnz_lno_t rows_per_team_ , nnz_lno_t block_matrix_size_):
          color_adj(color_adj_), oldxadj(oldxadj_),  oldadjvals(oldadjvals_),
          newxadj(newxadj_), newadjvals(newadjvals_),
          num_total_rows(num_total_rows_), rows_per_team(rows_per_team_), block_matrix_size(block_matrix_size_){}

        KOKKOS_INLINE_FUNCTION
        void operator()(const nnz_lno_t &i) const{
          nnz_lno_t index = color_adj(i);
          size_type xadj_begin = newxadj(i) * block_matrix_size;
          size_type old_xadj_end = oldxadj[index + 1] * block_matrix_size;

          for (size_type j = oldxadj[index] * block_matrix_size ; j < old_xadj_end; ++j){
            newadjvals[xadj_begin++] = oldadjvals[j];
          }
        }

        KOKKOS_INLINE_FUNCTION
        void operator()(const team_member_t &team) const{

          const nnz_lno_t i_begin = team.league_rank() * rows_per_team;
          const nnz_lno_t i_end = i_begin + rows_per_team <= num_total_rows ? i_begin + rows_per_team : num_total_rows;
          Kokkos::parallel_for(Kokkos::TeamThreadRange(team,i_begin,i_end), [&] (const nnz_lno_t& i) {
              nnz_lno_t index = color_adj(i);
              size_type xadj_begin = newxadj(i) * block_matrix_size;

              size_type old_xadj_begin = oldxadj[index] * block_matrix_size;
              size_type old_xadj_end = oldxadj[index + 1] * block_matrix_size;
              Kokkos::parallel_for (Kokkos::ThreadVectorRange(team,old_xadj_end-old_xadj_begin), [&] (const nnz_lno_t& j) {
                  newadjvals[xadj_begin + j] = oldadjvals[old_xadj_begin + j];
                });
            });
        }
      };


      struct Get_Matrix_Diagonals{

        row_lno_persistent_work_view_t _xadj;
        nnz_lno_persistent_work_view_t _adj; // CSR storage of the graph.
        scalar_persistent_work_view_t _adj_vals; // CSR storage of the graph.
        scalar_persistent_work_view_t _diagonals;

        nnz_lno_t num_total_rows;
        nnz_lno_t rows_per_team;
        nnz_lno_t block_size;
        nnz_lno_t block_matrix_size;

        nnz_scalar_t one;


        Get_Matrix_Diagonals(
                             row_lno_persistent_work_view_t xadj_,
                             nnz_lno_persistent_work_view_t adj_,
                             scalar_persistent_work_view_t adj_vals_,
                             scalar_persistent_work_view_t diagonals_,
                             nnz_lno_t num_total_rows_,
                             nnz_lno_t rows_per_team_ ,
                             nnz_lno_t block_size_,
                             nnz_lno_t block_matrix_size_):
          _xadj( xadj_),
          _adj( adj_),
          _adj_vals( adj_vals_), _diagonals(diagonals_),
          num_total_rows(num_total_rows_), rows_per_team(rows_per_team_),
          block_size(block_size_),block_matrix_size(block_matrix_size_),one(Kokkos::Details::ArithTraits<nnz_scalar_t>::one()){}

        KOKKOS_INLINE_FUNCTION
        void operator()(const nnz_lno_t & row_id) const {
          size_type row_begin = _xadj[row_id];
          size_type row_end = _xadj[row_id + 1] ;
          nnz_lno_t row_size = row_end - row_begin;
          for (nnz_lno_t col_ind = 0; col_ind < row_size; ++col_ind){
            size_type nnz_ind = col_ind + row_begin;
            nnz_lno_t column_id = _adj[nnz_ind];
            if (column_id == row_id){
              size_type val_index = row_begin * block_matrix_size + col_ind;
              for (nnz_lno_t r = 0; r < block_size; ++r){
                nnz_scalar_t val = _adj_vals[val_index];
                _diagonals[row_id * block_size + r] = one / val;
                val_index += row_size + 1;
              }
              break;
            }
          }
        }

        KOKKOS_INLINE_FUNCTION
        void operator()(const team_member_t &team) const{

          const nnz_lno_t i_begin = team.league_rank() * rows_per_team;
          const nnz_lno_t i_end = i_begin + rows_per_team <= num_total_rows ? i_begin + rows_per_team : num_total_rows;
          Kokkos::parallel_for(Kokkos::TeamThreadRange(team,i_begin,i_end), [&] (const nnz_lno_t& row_id) {
              size_type row_begin = _xadj[row_id];
              size_type row_end = _xadj[row_id + 1] ;
              nnz_lno_t row_size = row_end - row_begin;

              Kokkos::parallel_for (Kokkos::ThreadVectorRange(team,row_size), [&] (const nnz_lno_t& col_ind) {
                  size_type val_index = col_ind + row_begin;
                  nnz_lno_t column_id = _adj[val_index];
                  if (column_id == row_id){
                    size_type _val_index = row_begin * block_matrix_size + col_ind * block_size;
                    for (nnz_lno_t r = 0; r < block_size; ++r){
                      nnz_scalar_t val = _adj_vals[_val_index];
                      _diagonals[row_id * block_size + r] = one / val;
                      _val_index += row_size * block_size + 1;
                    }
                  }
                });
            });
        }
      };

      void initialize_numeric(){
        auto gsHandle = this->get_gs_handle();
        if (gsHandle->is_symbolic_called() == false){
          this->initialize_symbolic();
        }
        //else
#ifdef KOKKOSSPARSE_IMPL_TIME_REVERSE
        Kokkos::Impl::Timer timer;
#endif
        {


          const_lno_row_view_t xadj = this->row_map;
          const_lno_nnz_view_t adj = this->entries;
          const_scalar_nnz_view_t adj_vals = this->values;
          
          size_type nnz = adj_vals.extent(0);

          row_lno_persistent_work_view_t newxadj_ = gsHandle->get_new_xadj();
          nnz_lno_persistent_work_view_t newadj_ = gsHandle->get_new_adj();
          nnz_lno_persistent_work_view_t old_to_new_map = gsHandle->get_old_to_new_map();

          nnz_lno_persistent_work_view_t color_adj = gsHandle->get_color_adj();
          scalar_persistent_work_view_t permuted_adj_vals (Kokkos::ViewAllocateWithoutInitializing("newvals_"), nnz );


          int suggested_vector_size = this->handle->get_suggested_vector_size(num_rows, nnz);
          int suggested_team_size = this->handle->get_suggested_team_size(suggested_vector_size);
          nnz_lno_t rows_per_team = this->handle->get_team_work_size(suggested_team_size,MyExecSpace::concurrency(), num_rows);

          nnz_lno_t block_size = gsHandle->get_block_size();
          nnz_lno_t block_matrix_size = block_size * block_size ;

          //MD NOTE: 03/27/2018: below fill matrix operations will work fine with block size 1.
          //If the block size is more than 1, below code assumes that the rows are sorted similar to point crs.
          //for example given a block crs with 3 blocks in a column a,b,c where each of them is 3x3 matrix as below.
          // a11 a12 a13   b11 b12 b13    c11 c12 c13
          // a21 a22 a23   b21 b22 b23    c21 c22 c23
          // a31 a32 a33   b31 b32 b33    c31 c32 c33
          // this copy assumes the storage in the following order
          // a11 a12 a13   b11 b12 b13    c11 c12 c13 a21 a22 a23   b21 b22 b23    c21 c22 c23 a31 a32 a33   b31 b32 b33    c31 c32 c33
          // this is the order that is used in the rest of the algorithm.
          // !!!!!!!!!!!!if the input has different format than this!!!!!!!!!!!!!!!!!!
          // change fill_matrix_numeric so that they store the internal matrix as above.
          // the rest will wok fine.

          if (this->handle->get_handle_exec_space() == KokkosKernels::Impl::Exec_CUDA){
            Kokkos::parallel_for( "KokkosSparse::GaussSeidel::Team_fill_matrix_numeric",
                                  team_policy_t(num_rows / rows_per_team + 1 , suggested_team_size, suggested_vector_size),
                                  fill_matrix_numeric(
                                                      color_adj,
                                                      xadj,
                                                      //adj,
                                                      adj_vals,
                                                      newxadj_,
                                                      //newadj_,
                                                      permuted_adj_vals,
                                                      //,old_to_new_map
                                                      this->num_rows,
                                                      rows_per_team,
                                                      block_matrix_size
                                                      ));
          }
          else {
            Kokkos::parallel_for( "KokkosSparse::GaussSeidel::fill_matrix_numeric",my_exec_space(0,num_rows),
                                  fill_matrix_numeric(
                                                      color_adj,
                                                      xadj,
                                                      //adj,
                                                      adj_vals,
                                                      newxadj_,
                                                      //newadj_,
                                                      permuted_adj_vals,
                                                      //,old_to_new_map
                                                      this->num_rows,
                                                      rows_per_team,
                                                      block_matrix_size
                                                      ));
          }
          MyExecSpace().fence();
          gsHandle->set_new_adj_val(permuted_adj_vals);

          scalar_persistent_work_view_t permuted_inverse_diagonal (Kokkos::ViewAllocateWithoutInitializing("permuted_inverse_diagonal"), num_rows * block_size );
          if (!have_diagonal_given) {
            Get_Matrix_Diagonals gmd(newxadj_, newadj_, permuted_adj_vals, permuted_inverse_diagonal,
                                     this->num_rows,
                                     rows_per_team,
                                     block_size,
                                     block_matrix_size);

            if (this->handle->get_handle_exec_space() == KokkosKernels::Impl::Exec_CUDA || block_size > 1){
              Kokkos::parallel_for("KokkosSparse::GaussSeidel::team_get_matrix_diagonals",
                                   team_policy_t((num_rows + rows_per_team - 1) / rows_per_team, suggested_team_size, suggested_vector_size),
                                   gmd );
            }
            else {
              Kokkos::parallel_for("KokkosSparse::GaussSeidel::get_matrix_diagonals",
                                   my_exec_space(0,num_rows),
                                   gmd );
            }

          } else {

            if (block_size > 1)
              KokkosKernels::Impl::permute_block_vector
                <const_scalar_nnz_view_t,
                 scalar_persistent_work_view_t,
                 nnz_lno_persistent_work_view_t, MyExecSpace>(
                                                              num_rows, block_size,
                                                              old_to_new_map,
                                                              given_inverse_diagonal,
                                                              permuted_inverse_diagonal
                                                              );
            else
              KokkosKernels::Impl::permute_vector
                <const_scalar_nnz_view_t,
                 scalar_persistent_work_view_t,
                 nnz_lno_persistent_work_view_t, MyExecSpace>(
                                                              num_rows,
                                                              old_to_new_map,
                                                              given_inverse_diagonal,
                                                              permuted_inverse_diagonal
                                                              );

          }

          MyExecSpace().fence();
          gsHandle->set_permuted_inverse_diagonal(permuted_inverse_diagonal);
          gsHandle->set_call_numeric(true);
        }
#ifdef KOKKOSSPARSE_IMPL_TIME_REVERSE
        std::cout << "NUMERIC:" << timer.seconds() << std::endl;
#endif
      }

      template <typename x_value_array_type, typename y_value_array_type>
      void block_apply(
                       x_value_array_type x_lhs_output_vec,
                       y_value_array_type y_rhs_input_vec,
                       bool init_zero_x_vector = false,
                       int numIter = 1,
                       nnz_scalar_t omega = Kokkos::Details::ArithTraits<nnz_scalar_t>::one(),
                       bool apply_forward = true,
                       bool apply_backward = true,
                       bool update_y_vector = true) {
        auto gsHandle = this->get_gs_handle();
        if(gsHandle->is_numeric_called() == false){
          this->initialize_numeric();
        }

        nnz_lno_t block_size = gsHandle->get_block_size();
        //nnz_lno_t block_matrix_size = block_size  * block_size ;

        auto Permuted_Xvector = gsHandle->get_permuted_x_vector();
        auto Permuted_Yvector = gsHandle->get_permuted_y_vector();

        row_lno_persistent_work_view_t newxadj = gsHandle->get_new_xadj();
        nnz_lno_persistent_work_view_t newadj = gsHandle->get_new_adj();
        scalar_persistent_work_view_t newadj_vals = gsHandle->get_new_adj_val();
        nnz_lno_persistent_work_view_t old_to_new_map = gsHandle->get_old_to_new_map();
        nnz_lno_persistent_work_view_t color_adj = gsHandle->get_color_adj();
        scalar_persistent_work_view_t permuted_inverse_diagonal = gsHandle->get_permuted_inverse_diagonal();

        color_t numColors = gsHandle->get_num_colors();

        if (update_y_vector) {
          KokkosKernels::Impl::permute_block_vector
            <y_value_array_type,
             scalar_persistent_work_view2d_t,
             nnz_lno_persistent_work_view_t, MyExecSpace>(
                                                          num_rows, block_size,
                                                          old_to_new_map,
                                                          y_rhs_input_vec,
                                                          Permuted_Yvector
                                                          );
        }
        MyExecSpace().fence();
        if(init_zero_x_vector) {
          KokkosKernels::Impl::zero_vector<scalar_persistent_work_view2d_t, MyExecSpace>(num_cols * block_size, Permuted_Xvector);
        }
        else{
          KokkosKernels::Impl::permute_block_vector
            <x_value_array_type, scalar_persistent_work_view2d_t, nnz_lno_persistent_work_view_t, MyExecSpace>(
                num_cols, block_size,
                old_to_new_map,
                x_lhs_output_vec,
                Permuted_Xvector
                );
        }
        MyExecSpace().fence();

#if KOKKOSSPARSE_IMPL_PRINTDEBUG
        std::cout << "Y:";
        KokkosKernels::Impl::print_1Dview(Permuted_Yvector);
        std::cout << "Original Y:";
        KokkosKernels::Impl::print_1Dview(y_rhs_input_vec);

        std::cout << "X:";
        KokkosKernels::Impl::print_1Dview(Permuted_Xvector);

        std::cout << "permuted_xadj:"; KokkosKernels::Impl::print_1Dview(newxadj);
        std::cout << "permuted_adj:"; KokkosKernels::Impl::print_1Dview(newadj);
        std::cout << "permuted_adj_vals:"; KokkosKernels::Impl::print_1Dview(newadj_vals);
        std::cout << "permuted_diagonals:"; KokkosKernels::Impl::print_1Dview(permuted_inverse_diagonal);
#endif
        nnz_lno_persistent_work_host_view_t h_color_xadj = gsHandle->get_color_xadj();

        nnz_lno_t brows = newxadj.extent(0) - 1;
        size_type bnnz = newadj_vals.extent(0);

        int suggested_vector_size = this->handle->get_suggested_vector_size(brows, bnnz);
        int suggested_team_size = this->handle->get_suggested_team_size(suggested_vector_size);
        nnz_lno_t team_row_chunk_size = this->handle->get_team_work_size(suggested_team_size,MyExecSpace::concurrency(), brows);


        //size_t shmem_size_to_use = this->handle->get_shmem_size();
        size_t l1_shmem_size = gsHandle->get_level_1_mem();
        nnz_lno_t num_values_in_l1 = gsHandle->get_num_values_in_l1();

        size_t level_2_mem = gsHandle->get_level_2_mem();
        nnz_lno_t num_values_in_l2 = gsHandle->get_num_values_in_l2();
        nnz_lno_t num_chunks = gsHandle->get_num_big_rows();

        pool_memory_space m_space(num_chunks, level_2_mem / sizeof(nnz_scalar_t), 0,  KokkosKernels::Impl::ManyThread2OneChunk, false);

#if KOKKOSSPARSE_IMPL_PRINTDEBUG
        std::cout   << "l1_shmem_size:" << l1_shmem_size << " num_values_in_l1:" << num_values_in_l1
                    << " level_2_mem:" << level_2_mem << " num_values_in_l2:" << num_values_in_l2
                    << " num_chunks:" << num_chunks << std::endl;
#endif

        Team_PSGS gs(newxadj, newadj, newadj_vals,
                     Permuted_Xvector, Permuted_Yvector,0,0, permuted_inverse_diagonal, m_space,
                     num_values_in_l1, num_values_in_l2,
                     omega,
                     block_size, team_row_chunk_size, l1_shmem_size, suggested_team_size,
                     suggested_vector_size);

        this->IterativePSGS(
                            gs,
                            numColors,
                            h_color_xadj,
                            numIter,
                            apply_forward,
                            apply_backward);


        //Kokkos::parallel_for( my_exec_space(0,nr), PermuteVector(x_lhs_output_vec, Permuted_Xvector, color_adj));


        KokkosKernels::Impl::permute_block_vector
          <scalar_persistent_work_view2d_t,x_value_array_type,  nnz_lno_persistent_work_view_t, MyExecSpace>(
                                                                                                           num_cols, block_size,
                                                                                                           color_adj,
                                                                                                           Permuted_Xvector,
                                                                                                           x_lhs_output_vec
                                                                                                           );
        MyExecSpace().fence();

#if KOKKOSSPARSE_IMPL_PRINTDEBUG
        std::cout << "After X:";
        KokkosKernels::Impl::print_1Dview(Permuted_Xvector);
        std::cout << "Result X:";
        KokkosKernels::Impl::print_1Dview(x_lhs_output_vec);
        std::cout << "Y:";
        KokkosKernels::Impl::print_1Dview(Permuted_Yvector);
#endif
      }

      template <typename x_value_array_type, typename y_value_array_type>
      void point_apply(
                       x_value_array_type x_lhs_output_vec,
                       y_value_array_type y_rhs_input_vec,
                       bool init_zero_x_vector = false,
                       int numIter = 1,
                       nnz_scalar_t omega = Kokkos::Details::ArithTraits<nnz_scalar_t>::one(),
                       bool apply_forward = true,
                       bool apply_backward = true,
                       bool update_y_vector = true)
      {
        auto gsHandle = get_gs_handle();

        auto Permuted_Xvector = gsHandle->get_permuted_x_vector();
        auto Permuted_Yvector = gsHandle->get_permuted_y_vector();

        row_lno_persistent_work_view_t newxadj = gsHandle->get_new_xadj();
        nnz_lno_persistent_work_view_t newadj = gsHandle->get_new_adj();
        scalar_persistent_work_view_t newadj_vals = gsHandle->get_new_adj_val();
        nnz_lno_persistent_work_view_t old_to_new_map = gsHandle->get_old_to_new_map();
        nnz_lno_persistent_work_view_t color_adj = gsHandle->get_color_adj();
        scalar_persistent_work_view_t permuted_inverse_diagonal = gsHandle->get_permuted_inverse_diagonal();

        color_t numColors = gsHandle->get_num_colors();

        if (update_y_vector) {
          KokkosKernels::Impl::permute_vector
            <y_value_array_type,
             scalar_persistent_work_view2d_t,
             nnz_lno_persistent_work_view_t, MyExecSpace>(
                 num_rows,
                 old_to_new_map,
                 y_rhs_input_vec,
                 Permuted_Yvector
                 );
        }
        MyExecSpace().fence();
        if(init_zero_x_vector) {
          KokkosKernels::Impl::zero_vector<scalar_persistent_work_view2d_t, MyExecSpace>(num_cols, Permuted_Xvector);
        }
        else {
          KokkosKernels::Impl::permute_vector
            <x_value_array_type, scalar_persistent_work_view2d_t, nnz_lno_persistent_work_view_t, MyExecSpace>(
                num_cols,
                old_to_new_map,
                x_lhs_output_vec,
                Permuted_Xvector
                );
        }
        MyExecSpace().fence();

        nnz_lno_persistent_work_host_view_t h_color_xadj = gsHandle->get_color_xadj();

#if KOKKOSSPARSE_IMPL_PRINTDEBUG
        std::cout << "--point Before X:";
        KokkosKernels::Impl::print_1Dview(Permuted_Xvector,true);
        std::cout << "--point Before Y:";
        KokkosKernels::Impl::print_1Dview(Permuted_Yvector,true);
#endif

        if(gsHandle->get_algorithm_type() == GS_PERMUTED) {
          PSGS gs(newxadj, newadj, newadj_vals,
                  Permuted_Xvector, Permuted_Yvector, color_adj, omega, permuted_inverse_diagonal);
          this->IterativePSGS(
                              gs,
                              numColors,
                              h_color_xadj,
                              numIter,
                              apply_forward,
                              apply_backward);
        }
        else {
          pool_memory_space m_space(0, 0, 0, KokkosKernels::Impl::ManyThread2OneChunk, false);

          Team_PSGS gs(newxadj, newadj, newadj_vals,
                       Permuted_Xvector, Permuted_Yvector, 0, 0, permuted_inverse_diagonal, m_space, 0, 0, omega);

          this->IterativePSGS(
                              gs,
                              numColors,
                              h_color_xadj,
                              numIter,
                              apply_forward,
                              apply_backward);
        }

        //Kokkos::parallel_for( my_exec_space(0,nr), PermuteVector(x_lhs_output_vec, Permuted_Xvector, color_adj));

        KokkosKernels::Impl::permute_vector
          <scalar_persistent_work_view2d_t, x_value_array_type, nnz_lno_persistent_work_view_t, MyExecSpace>(
              num_cols,
              color_adj,
              Permuted_Xvector,
              x_lhs_output_vec
              );
        MyExecSpace().fence();
#if KOKKOSSPARSE_IMPL_PRINTDEBUG
        std::cout << "--point After X:";
        KokkosKernels::Impl::print_1Dview(Permuted_Xvector);
        std::cout << "--point Result X:";
        KokkosKernels::Impl::print_1Dview(x_lhs_output_vec);
#endif

      }

      template <typename x_value_array_type, typename y_value_array_type>
      void apply(
                 x_value_array_type x_lhs_output_vec,
                 y_value_array_type y_rhs_input_vec,
                 bool init_zero_x_vector = false,
                 int numIter = 1,
                 nnz_scalar_t omega = Kokkos::Details::ArithTraits<nnz_scalar_t>::one(),
                 bool apply_forward = true,
                 bool apply_backward = true,
                 bool update_y_vector = true)
      {
        auto gsHandle = get_gs_handle();
        if (gsHandle->is_numeric_called() == false){
          this->initialize_numeric();
        }
        //make sure x and y have been allocated with the correct dimensions
        nnz_lno_t block_size = gsHandle->get_block_size();
        gsHandle->allocate_x_y_vectors(this->num_rows * block_size, this->num_cols * block_size,
            x_lhs_output_vec.extent(1));
        if (block_size == 1){
          this->point_apply(
                            x_lhs_output_vec, y_rhs_input_vec,
                            init_zero_x_vector, numIter ,
                            omega,
                            apply_forward, apply_backward,
                            update_y_vector);
        }
        else {
          this->block_apply(
                            x_lhs_output_vec, y_rhs_input_vec,
                            init_zero_x_vector, numIter,
                            omega,
                            apply_forward, apply_backward,
                            update_y_vector);
        }
      }

      void IterativePSGS(
                         Team_PSGS &gs,
                         color_t numColors,
                         nnz_lno_persistent_work_host_view_t h_color_xadj,
                         int num_iteration,
                         bool apply_forward,
                         bool apply_backward){

        for (int i = 0; i < num_iteration; ++i){
          this->DoPSGS(gs, numColors, h_color_xadj, apply_forward, apply_backward);
        }
      }

      void DoPSGS(Team_PSGS &gs, color_t numColors, nnz_lno_persistent_work_host_view_t h_color_xadj,
                  bool apply_forward,
                  bool apply_backward){

        nnz_lno_t suggested_team_size = gs.suggested_team_size;
        nnz_lno_t team_row_chunk_size = gs.team_work_size;
        int vector_size = gs.vector_size;
        nnz_lno_t block_size = get_gs_handle()->get_block_size();

        if (apply_forward){
          gs.is_backward = false;

          for (color_t i = 0; i < numColors; ++i){
            nnz_lno_t color_index_begin = h_color_xadj(i);
            nnz_lno_t color_index_end = h_color_xadj(i + 1);
            int overall_work = color_index_end - color_index_begin;// /256 + 1;
            gs._color_set_begin = color_index_begin;
            gs._color_set_end = color_index_end;

            if (block_size == 1){
              Kokkos::parallel_for("KokkosSparse::GaussSeidel::Team_PSGS::forward",
                                   team_policy_t(overall_work / team_row_chunk_size + 1 , suggested_team_size, vector_size),
                                   gs );
            } else if (gs.num_max_vals_in_l2 == 0){
              Kokkos::parallel_for("KokkosSparse::GaussSeidel::BLOCK_Team_PSGS::forward",
                                   block_team_fill_policy_t(overall_work / team_row_chunk_size + 1 , suggested_team_size, vector_size),
                                   gs );
            }
            else {
              Kokkos::parallel_for("KokkosSparse::GaussSeidel::BIGBLOCK_Team_PSGS::forward",
                                   bigblock_team_fill_policy_t(overall_work / team_row_chunk_size + 1 , suggested_team_size, vector_size),
                                   gs );
            }

            MyExecSpace().fence();
          }
        }
        if (apply_backward){
          gs.is_backward = true;
          if (numColors > 0)
            for (color_t i = numColors - 1;  ; --i){
              nnz_lno_t color_index_begin = h_color_xadj(i);
              nnz_lno_t color_index_end = h_color_xadj(i + 1);
              nnz_lno_t numberOfTeams = color_index_end - color_index_begin;// /256 + 1;
              gs._color_set_begin = color_index_begin;
              gs._color_set_end = color_index_end;
              if (block_size == 1){
                Kokkos::parallel_for("KokkosSparse::GaussSeidel::Team_PSGS::backward",
                                     team_policy_t(numberOfTeams / team_row_chunk_size + 1 , suggested_team_size, vector_size),
                                     gs );
              }
              else if ( gs.num_max_vals_in_l2 == 0){
                Kokkos::parallel_for("KokkosSparse::GaussSeidel::BLOCK_Team_PSGS::backward",
                                     block_team_fill_policy_t(numberOfTeams / team_row_chunk_size + 1 , suggested_team_size, vector_size),
                                     gs );
              }
              else {
                Kokkos::parallel_for("KokkosSparse::GaussSeidel::BIGBLOCK_Team_PSGS::backward",
                                     bigblock_team_fill_policy_t(numberOfTeams / team_row_chunk_size + 1 , suggested_team_size, vector_size),
                                     gs );
              }
              MyExecSpace().fence();
              if (i == 0){
                break;
              }
            }
        }
      }

      void IterativePSGS(
                         PSGS &gs,
                         color_t numColors,
                         nnz_lno_persistent_work_host_view_t h_color_xadj,
                         int num_iteration,
                         bool apply_forward,
                         bool apply_backward){

        for (int i = 0; i < num_iteration; ++i){
          this->DoPSGS(gs, numColors, h_color_xadj, apply_forward, apply_backward);
        }
      }

      void DoPSGS(PSGS &gs, color_t numColors, nnz_lno_persistent_work_host_view_t h_color_xadj,
                  bool apply_forward,
                  bool apply_backward){
        if (apply_forward){
          for (color_t i = 0; i < numColors; ++i){
            nnz_lno_t color_index_begin = h_color_xadj(i);
            nnz_lno_t color_index_end = h_color_xadj(i + 1);
            Kokkos::parallel_for ("KokkosSparse::GaussSeidel::PSGS::forward",
                                  my_exec_space (color_index_begin, color_index_end) , gs);
            MyExecSpace().fence();
          }
        }
        if (apply_backward && numColors){
          for (size_type i = numColors - 1; ; --i){
            nnz_lno_t color_index_begin = h_color_xadj(i);
            nnz_lno_t color_index_end = h_color_xadj(i + 1);
            Kokkos::parallel_for ("KokkosSparse::GaussSeidel::PSGS::backward",
                                  my_exec_space (color_index_begin, color_index_end), gs);
            MyExecSpace().fence();
            if (i == 0){
              break;
            }
          }
        }
      }
    };
  }
}
#endif<|MERGE_RESOLUTION|>--- conflicted
+++ resolved
@@ -161,11 +161,7 @@
         nnz_scalar_t omega;
 
         PSGS(row_lno_persistent_work_view_t xadj_, nnz_lno_persistent_work_view_t adj_, scalar_persistent_work_view_t adj_vals_,
-<<<<<<< HEAD
-             scalar_persistent_work_view_t Xvector_, scalar_persistent_work_view_t Yvector_, nnz_lno_persistent_work_view_t /* color_adj_ */,
-=======
-             scalar_persistent_work_view2d_t Xvector_, scalar_persistent_work_view2d_t Yvector_, nnz_lno_persistent_work_view_t color_adj_,
->>>>>>> b71fb8e4
+             scalar_persistent_work_view2d_t Xvector_, scalar_persistent_work_view2d_t Yvector_, nnz_lno_persistent_work_view_t /* color_adj_ */,
              nnz_scalar_t omega_,
              scalar_persistent_work_view_t permuted_inverse_diagonal_):
           _xadj( xadj_),
