/*
//@HEADER
// ************************************************************************
//
//                        Kokkos v. 3.0
//       Copyright (2020) National Technology & Engineering
//               Solutions of Sandia, LLC (NTESS).
//
// Under the terms of Contract DE-NA0003525 with NTESS,
// the U.S. Government retains certain rights in this software.
//
// Redistribution and use in source and binary forms, with or without
// modification, are permitted provided that the following conditions are
// met:
//
// 1. Redistributions of source code must retain the above copyright
// notice, this list of conditions and the following disclaimer.
//
// 2. Redistributions in binary form must reproduce the above copyright
// notice, this list of conditions and the following disclaimer in the
// documentation and/or other materials provided with the distribution.
//
// 3. Neither the name of the Corporation nor the names of the
// contributors may be used to endorse or promote products derived from
// this software without specific prior written permission.
//
// THIS SOFTWARE IS PROVIDED BY NTESS "AS IS" AND ANY
// EXPRESS OR IMPLIED WARRANTIES, INCLUDING, BUT NOT LIMITED TO, THE
// IMPLIED WARRANTIES OF MERCHANTABILITY AND FITNESS FOR A PARTICULAR
// PURPOSE ARE DISCLAIMED. IN NO EVENT SHALL NTESS OR THE
// CONTRIBUTORS BE LIABLE FOR ANY DIRECT, INDIRECT, INCIDENTAL, SPECIAL,
// EXEMPLARY, OR CONSEQUENTIAL DAMAGES (INCLUDING, BUT NOT LIMITED TO,
// PROCUREMENT OF SUBSTITUTE GOODS OR SERVICES; LOSS OF USE, DATA, OR
// PROFITS; OR BUSINESS INTERRUPTION) HOWEVER CAUSED AND ON ANY THEORY OF
// LIABILITY, WHETHER IN CONTRACT, STRICT LIABILITY, OR TORT (INCLUDING
// NEGLIGENCE OR OTHERWISE) ARISING IN ANY WAY OUT OF THE USE OF THIS
// SOFTWARE, EVEN IF ADVISED OF THE POSSIBILITY OF SUCH DAMAGE.
//
// Questions? Contact Siva Rajamanickam (srajama@sandia.gov)
//
// ************************************************************************
//@HEADER
*/




#ifndef KOKKOSSPARSE_SPMV_HPP_
#define KOKKOSSPARSE_SPMV_HPP_

#include "KokkosKernels_helpers.hpp"
#include "KokkosKernels_Controls.hpp"
#include "KokkosSparse_spmv_spec.hpp"
#include "KokkosSparse_spmv_struct_spec.hpp"
#include <type_traits>
#include "KokkosSparse_CrsMatrix.hpp"
#include "KokkosBlas1_scal.hpp"
#include "KokkosKernels_Utils.hpp"

namespace KokkosSparse {

namespace {
  struct RANK_ONE{};
  struct RANK_TWO{};
}

template <class AlphaType, class AMatrix, class XVector, class BetaType, class YVector>
void
spmv (KokkosKernels::Experimental::Controls controls,
      const char mode[],
      const AlphaType& alpha,
      const AMatrix& A,
      const XVector& x,
      const BetaType& beta,
      const YVector& y,
      const RANK_ONE)
{
  // Make sure that both x and y have the same rank.
  static_assert (static_cast<int> (XVector::rank) ==
                 static_cast<int> (YVector::rank),
    "KokkosSparse::spmv: Vector ranks do not match.");
  // Make sure that x (and therefore y) is rank 1.
  static_assert (static_cast<int> (XVector::rank) == 1,
    "KokkosSparse::spmv: Both Vector inputs must have rank 1 "
    "in order to call this specialization of spmv.");
  // Make sure that y is non-const.
  static_assert (std::is_same<typename YVector::value_type,
                   typename YVector::non_const_value_type>::value,
    "KokkosSparse::spmv: Output Vector must be non-const.");

  // Check compatibility of dimensions at run time.
  if ((mode[0] == NoTranspose[0]) || (mode[0] == Conjugate[0])) {
    if ((x.extent(1) != y.extent(1)) ||
        (static_cast<size_t> (A.numCols ()) > static_cast<size_t> (x.extent(0))) ||
        (static_cast<size_t> (A.numRows ()) > static_cast<size_t> (y.extent(0)))) {
      std::ostringstream os;
      os << "KokkosSparse::spmv: Dimensions do not match: "
         << ", A: " << A.numRows () << " x " << A.numCols()
         << ", x: " << x.extent(0) << " x " << x.extent(1)
         << ", y: " << y.extent(0) << " x " << y.extent(1)
         ;
      Kokkos::Impl::throw_runtime_exception (os.str ());
    }
  }
  else {
    if ((x.extent(1) != y.extent(1)) ||
        (static_cast<size_t> (A.numCols ()) > static_cast<size_t> (y.extent(0))) ||
        (static_cast<size_t> (A.numRows ()) > static_cast<size_t> (x.extent(0)))) {
      std::ostringstream os;
      os << "KokkosSparse::spmv: Dimensions do not match (transpose): "
         << ", A: " << A.numRows () << " x " << A.numCols()
         << ", x: " << x.extent(0) << " x " << x.extent(1)
         << ", y: " << y.extent(0) << " x " << y.extent(1)
         ;
      Kokkos::Impl::throw_runtime_exception (os.str ());
    }
  }

  typedef KokkosSparse::CrsMatrix<
              typename AMatrix::const_value_type,
              typename AMatrix::const_ordinal_type,
              typename AMatrix::device_type,
              Kokkos::MemoryTraits<Kokkos::Unmanaged>,
              typename AMatrix::const_size_type>          AMatrix_Internal;

  typedef Kokkos::View<
            typename XVector::const_value_type*,
            typename KokkosKernels::Impl::GetUnifiedLayout<XVector>::array_layout,
            typename XVector::device_type,
            Kokkos::MemoryTraits<Kokkos::Unmanaged|Kokkos::RandomAccess> > XVector_Internal;

  typedef Kokkos::View<
            typename YVector::non_const_value_type*,
            typename KokkosKernels::Impl::GetUnifiedLayout<YVector>::array_layout,
            typename YVector::device_type,
            Kokkos::MemoryTraits<Kokkos::Unmanaged> > YVector_Internal;

  AMatrix_Internal A_i = A;
  XVector_Internal x_i = x;
  YVector_Internal y_i = y;

  if(alpha == Kokkos::ArithTraits<AlphaType>::zero() ||
      A_i.numRows() == 0 || A_i.numCols() == 0 || A_i.nnz() == 0)
  {
    //This is required to maintain semantics of KokkosKernels native SpMV:
    //if y contains NaN but beta = 0, the result y should be filled with 0.
    //For example, this is useful for passing in uninitialized y and beta=0.
    if(beta == Kokkos::ArithTraits<BetaType>::zero())
      Kokkos::deep_copy(y_i, Kokkos::ArithTraits<BetaType>::zero());
    else
      KokkosBlas::scal(y_i, beta, y_i);
    return;
  }

  //Whether to call KokkosKernel's native implementation, even if a TPL impl is available
  bool useFallback = controls.isParameter("algorithm") && controls.getParameter("algorithm") == "native";

#ifdef KOKKOSKERNELS_ENABLE_TPL_CUSPARSE
  //cuSPARSE does not support the conjugate mode (C), and cuSPARSE 9 only supports the normal (N) mode.
<<<<<<< HEAD
#if (9000 <= CUDA_VERSION)
  useFallback = useFallback || (mode[0] != NoTranspose[0]);
#endif
#if defined(CUSPARSE_VERSION) && (10300 <= CUSPARSE_VERSION)
  useFallback = useFallback || (mode[0] == Conjugate[0]);
#endif
=======
  if(std::is_same<typename AMatrix_Internal::memory_space, Kokkos::CudaSpace>::value ||
      std::is_same<typename AMatrix_Internal::memory_space, Kokkos::CudaUVMSpace>::value)
  {
#if (9000 <= CUDA_VERSION)
    useFallback = useFallback || (mode[0] != NoTranspose[0]);
#endif
#if defined(CUSPARSE_VERSION) && (10300 <= CUSPARSE_VERSION)
    useFallback = useFallback || (mode[0] == Conjugate[0]);
#endif
  }
#endif

#ifdef KOKKOSKERNELS_ENABLE_TPL_MKL
  if(std::is_same<typename AMatrix_Internal::memory_space, Kokkos::HostSpace>::value)
  {
    useFallback = useFallback || (mode[0] == Conjugate[0]);
  }
>>>>>>> dd0d4ef8
#endif

  if(useFallback)
  {
    //Explicitly call the non-TPL SPMV implementation
    std::string label = "KokkosSparse::spmv[NATIVE," + Kokkos::ArithTraits<typename AMatrix_Internal::non_const_value_type>::name() + "]";
    Kokkos::Profiling::pushRegion(label);
    Impl::SPMV<
      typename AMatrix_Internal::value_type,
      typename AMatrix_Internal::ordinal_type,
      typename AMatrix_Internal::device_type,
      typename AMatrix_Internal::memory_traits,
      typename AMatrix_Internal::size_type,
      typename XVector_Internal::value_type*,
      typename XVector_Internal::array_layout,
      typename XVector_Internal::device_type,
      typename XVector_Internal::memory_traits,
      typename YVector_Internal::value_type*,
      typename YVector_Internal::array_layout,
      typename YVector_Internal::device_type,
      typename YVector_Internal::memory_traits,
      false>
        ::spmv (controls, mode, alpha, A_i, x_i, beta, y_i);
    Kokkos::Profiling::popRegion();
  }
  else
  {
    //note: the cuSPARSE spmv wrapper defines a profiling region, so one is not needed here.
    Impl::SPMV<
      typename AMatrix_Internal::value_type,
      typename AMatrix_Internal::ordinal_type,
      typename AMatrix_Internal::device_type,
      typename AMatrix_Internal::memory_traits,
      typename AMatrix_Internal::size_type,
      typename XVector_Internal::value_type*,
      typename XVector_Internal::array_layout,
      typename XVector_Internal::device_type,
      typename XVector_Internal::memory_traits,
      typename YVector_Internal::value_type*,
      typename YVector_Internal::array_layout,
      typename YVector_Internal::device_type,
      typename YVector_Internal::memory_traits>
        ::spmv (controls, mode, alpha, A_i, x_i, beta, y_i);
  }
}

template<class AlphaType, class AMatrix, class XVector, class BetaType, class YVector ,
         class XLayout = typename XVector::array_layout>
struct SPMV2D1D {
  static bool spmv2d1d (const char mode[],
        const AlphaType& alpha,
        const AMatrix& A,
        const XVector& x,
        const BetaType& beta,
        const YVector& y);
};


template<class AlphaType, class AMatrix, class XVector, class BetaType, class YVector>
struct SPMV2D1D<AlphaType, AMatrix, XVector, BetaType, YVector, Kokkos::LayoutStride>{
  static bool spmv2d1d (const char mode[],
        const AlphaType& alpha,
        const AMatrix& A,
        const XVector& x,
        const BetaType& beta,
        const YVector& y)
  {
#if defined (KOKKOSKERNELS_INST_LAYOUTSTRIDE) || !defined(KOKKOSKERNELS_ETI_ONLY)
    spmv (mode, alpha, A, x, beta, y);
    return true;
#else
    return false;
#endif
  }
};

template<class AlphaType, class AMatrix, class XVector, class BetaType, class YVector>
struct SPMV2D1D<AlphaType, AMatrix, XVector, BetaType, YVector, Kokkos::LayoutLeft>{
  static bool spmv2d1d (const char mode[],
        const AlphaType& alpha,
        const AMatrix& A,
        const XVector& x,
        const BetaType& beta,
        const YVector& y)
  {
#if defined (KOKKOSKERNELS_INST_LAYOUTLEFT) || !defined(KOKKOSKERNELS_ETI_ONLY)
    spmv (mode, alpha, A, x, beta, y);
    return true;
#else
    return false;
#endif
  }
};


template<class AlphaType, class AMatrix, class XVector, class BetaType, class YVector>
struct SPMV2D1D<AlphaType, AMatrix, XVector, BetaType, YVector, Kokkos::LayoutRight>{
  static bool spmv2d1d (const char mode[],
        const AlphaType& alpha,
        const AMatrix& A,
        const XVector& x,
        const BetaType& beta,
        const YVector& y)
  {
#if defined (KOKKOSKERNELS_INST_LAYOUTLEFT) || !defined(KOKKOSKERNELS_ETI_ONLY)
    spmv (mode, alpha, A, x, beta, y);
    return true;
#else
    return false;
#endif
  }
};

template<class AlphaType, class AMatrix, class XVector, class BetaType, class YVector>
void
spmv (KokkosKernels::Experimental::Controls controls,
      const char mode[],
      const AlphaType& alpha,
      const AMatrix& A,
      const XVector& x,
      const BetaType& beta,
      const YVector& y,
      const RANK_TWO)
{
  // Make sure that both x and y have the same rank.
  static_assert (static_cast<int> (XVector::rank) ==
                 static_cast<int> (YVector::rank),
    "KokkosBlas::spmv: Vector ranks do not match.");
  // Make sure that y is non-const.
  static_assert (std::is_same<typename YVector::value_type,
                   typename YVector::non_const_value_type>::value,
    "KokkosBlas::spmv: Output Vector must be non-const.");

  // Check compatibility of dimensions at run time.
  if ((mode[0] == NoTranspose[0]) || (mode[0] == Conjugate[0])) {
    if ((x.extent(1) != y.extent(1)) ||
        (static_cast<size_t> (A.numCols ()) > static_cast<size_t> (x.extent(0))) ||
        (static_cast<size_t> (A.numRows ()) > static_cast<size_t> (y.extent(0)))) {
      std::ostringstream os;
      os << "KokkosBlas::spmv: Dimensions do not match: "
         << ", A: " << A.numRows () << " x " << A.numCols()
         << ", x: " << x.extent(0) << " x " << x.extent(1)
         << ", y: " << y.extent(0) << " x " << y.extent(1);
      Kokkos::Impl::throw_runtime_exception (os.str ());
    }
  } else {
    if ((x.extent(1) != y.extent(1)) ||
        (static_cast<size_t> (A.numCols ()) > static_cast<size_t> (y.extent(0))) ||
        (static_cast<size_t> (A.numRows ()) > static_cast<size_t> (x.extent(0)))) {
      std::ostringstream os;
      os << "KokkosBlas::spmv: Dimensions do not match (transpose): "
         << ", A: " << A.numRows () << " x " << A.numCols()
         << ", x: " << x.extent(0) << " x " << x.extent(1)
         << ", y: " << y.extent(0) << " x " << y.extent(1);
      Kokkos::Impl::throw_runtime_exception (os.str ());
    }
  }

  typedef KokkosSparse::CrsMatrix<
        typename AMatrix::const_value_type,
        typename AMatrix::const_ordinal_type,
        typename AMatrix::device_type,
        Kokkos::MemoryTraits<Kokkos::Unmanaged>,
        typename AMatrix::const_size_type>              AMatrix_Internal;

  AMatrix_Internal A_i = A;

  // Call single-vector version if appropriate
  if (x.extent(1) == 1) {
    typedef Kokkos::View<typename XVector::const_value_type*,
      typename Kokkos::Impl::if_c<std::is_same<typename YVector::array_layout, Kokkos::LayoutLeft>::value,
                                  Kokkos::LayoutLeft, Kokkos::LayoutStride>::type,
      typename XVector::device_type,
      Kokkos::MemoryTraits<Kokkos::Unmanaged|Kokkos::RandomAccess> > XVector_SubInternal;
    typedef Kokkos::View<typename YVector::non_const_value_type*,
      typename Kokkos::Impl::if_c<std::is_same<typename YVector::array_layout,Kokkos::LayoutLeft>::value,
                                  Kokkos::LayoutLeft,Kokkos::LayoutStride>::type,
      typename YVector::device_type,
      Kokkos::MemoryTraits<Kokkos::Unmanaged> > YVector_SubInternal;

    XVector_SubInternal x_i = Kokkos::subview (x, Kokkos::ALL (), 0);
    YVector_SubInternal y_i = Kokkos::subview (y, Kokkos::ALL (), 0);

    //spmv (mode, alpha, A, x_i, beta, y_i);
    using impl_type = SPMV2D1D<AlphaType, AMatrix_Internal,
      XVector_SubInternal, BetaType, YVector_SubInternal,
      typename XVector_SubInternal::array_layout>;
    if (impl_type::spmv2d1d (mode, alpha, A, x_i, beta, y_i)) {
      return;
    }
  }
  {
    typedef Kokkos::View<
            typename XVector::const_value_type**,
            typename XVector::array_layout,
            typename XVector::device_type,
            Kokkos::MemoryTraits<Kokkos::Unmanaged|Kokkos::RandomAccess> > XVector_Internal;

    typedef Kokkos::View<
              typename YVector::non_const_value_type**,
              typename YVector::array_layout,
              typename YVector::device_type,
              Kokkos::MemoryTraits<Kokkos::Unmanaged> > YVector_Internal;

    XVector_Internal x_i = x;
    YVector_Internal y_i = y;

    return Impl::SPMV_MV<typename AMatrix_Internal::value_type,
                         typename AMatrix_Internal::ordinal_type,
                         typename AMatrix_Internal::device_type,
                         typename AMatrix_Internal::memory_traits,
                         typename AMatrix_Internal::size_type,
                         typename XVector_Internal::value_type**,
                         typename XVector_Internal::array_layout,
                         typename XVector_Internal::device_type,
                         typename XVector_Internal::memory_traits,
                         typename YVector_Internal::value_type**,
                         typename YVector_Internal::array_layout,
                         typename YVector_Internal::device_type,
                         typename YVector_Internal::memory_traits>::spmv_mv (mode, alpha, A_i, x_i, beta, y_i);
  }
}

/// \brief Public interface to local sparse matrix-vector multiply.
///
/// Compute y = beta*y + alpha*Op(A)*x, where x and y are either both
/// rank 1 (single vectors) or rank 2 (multivectors) Kokkos::View
/// instances, A is a KokkosSparse::CrsMatrix, and Op(A) is determined
/// by \c mode.  If beta == 0, ignore and overwrite the initial
/// entries of y; if alpha == 0, ignore the entries of A and x.
///
/// \param controls [in] kokkos-kernels control structure
/// \param mode [in] "N" for no transpose, "T" for transpose, or "C"
///   for conjugate transpose.
/// \param alpha [in] Scalar multiplier for the matrix A.
/// \param A [in] The sparse matrix; KokkosSparse::CrsMatrix instance.
/// \param x [in] Either a single vector (rank-1 Kokkos::View) or
///   multivector (rank-2 Kokkos::View).
/// \param beta [in] Scalar multiplier for the (multi)vector y.
/// \param y [in/out] Either a single vector (rank-1 Kokkos::View) or
///   multivector (rank-2 Kokkos::View).  It must have the same number
///   of columns as x.
template <class AlphaType, class AMatrix, class XVector, class BetaType, class YVector>
void spmv(KokkosKernels::Experimental::Controls controls,
	  const char mode[],
	  const AlphaType& alpha,
	  const AMatrix& A,
	  const XVector& x,
	  const BetaType& beta,
	  const YVector& y) {
  using RANK_SPECIALISE =
    typename std::conditional<static_cast<int> (XVector::rank) == 2,
                              RANK_TWO, RANK_ONE>::type;
  spmv (controls, mode, alpha, A, x, beta, y, RANK_SPECIALISE ());
}

// Overload for backward compatibility and also just simpler
// interface for users that are happy with the kernel default settings
template <class AlphaType, class AMatrix, class XVector, class BetaType, class YVector>
void spmv(const char mode[],
	  const AlphaType& alpha,
	  const AMatrix& A,
	  const XVector& x,
	  const BetaType& beta,
	  const YVector& y) {

  KokkosKernels::Experimental::Controls controls;
  spmv(controls, mode, alpha, A, x, beta, y);

}

  namespace Experimental {

    template <class AlphaType, class AMatrix, class XVector, class BetaType, class YVector>
    void
    spmv_struct (const char mode[],
                 const int stencil_type,
                 const Kokkos::View<typename AMatrix::non_const_ordinal_type*, Kokkos::HostSpace>& structure,
                 const AlphaType& alpha,
                 const AMatrix& A,
                 const XVector& x,
                 const BetaType& beta,
                 const YVector& y,
                 const RANK_ONE)
    {
      // Make sure that both x and y have the same rank.
      static_assert ((int) XVector::rank == (int) YVector::rank,
                     "KokkosSparse::spmv_struct: Vector ranks do not match.");
      // Make sure that x (and therefore y) is rank 1.
      static_assert ((int) XVector::rank == 1,
                     "KokkosSparse::spmv_struct: Both Vector inputs must have rank 1 in "
                     "order to call this specialization of spmv.");
      // Make sure that y is non-const.
      static_assert (std::is_same<typename YVector::value_type,
                     typename YVector::non_const_value_type>::value,
                     "KokkosSparse::spmv_struct: Output Vector must be non-const.");

      // Check compatibility of dimensions at run time.
      if ((mode[0] == NoTranspose[0]) || (mode[0] == Conjugate[0])) {
        if ((x.extent(1) != y.extent(1)) ||
            (static_cast<size_t> (A.numCols ()) > static_cast<size_t> (x.extent(0))) ||
            (static_cast<size_t> (A.numRows ()) > static_cast<size_t> (y.extent(0)))) {
          std::ostringstream os;
          os << "KokkosSparse::spmv_struct: Dimensions do not match: "
             << ", A: " << A.numRows () << " x " << A.numCols()
             << ", x: " << x.extent(0) << " x " << x.extent(1)
             << ", y: " << y.extent(0) << " x " << y.extent(1)
            ;

          Kokkos::Impl::throw_runtime_exception (os.str ());
        }
      }
      else {
        if ((x.extent(1) != y.extent(1)) ||
            (static_cast<size_t> (A.numCols ()) > static_cast<size_t> (y.extent(0))) ||
            (static_cast<size_t> (A.numRows ()) > static_cast<size_t> (x.extent(0)))) {
          std::ostringstream os;
          os << "KokkosSparse::spmv_struct: Dimensions do not match (transpose): "
             << ", A: " << A.numRows () << " x " << A.numCols()
             << ", x: " << x.extent(0) << " x " << x.extent(1)
             << ", y: " << y.extent(0) << " x " << y.extent(1)
            ;

          Kokkos::Impl::throw_runtime_exception (os.str ());
        }
      }


      typedef KokkosSparse::CrsMatrix<
        typename AMatrix::const_value_type,
                                            typename AMatrix::const_ordinal_type,
                                            typename AMatrix::device_type,
                                            Kokkos::MemoryTraits<Kokkos::Unmanaged>,
                                            typename AMatrix::const_size_type>          AMatrix_Internal;

      typedef Kokkos::View<
        typename XVector::const_value_type*,
        typename KokkosKernels::Impl::GetUnifiedLayout<XVector>::array_layout,
        typename XVector::device_type,
        Kokkos::MemoryTraits<Kokkos::Unmanaged|Kokkos::RandomAccess> > XVector_Internal;

      typedef Kokkos::View<
        typename YVector::non_const_value_type*,
        typename KokkosKernels::Impl::GetUnifiedLayout<YVector>::array_layout,
        typename YVector::device_type,
        Kokkos::MemoryTraits<Kokkos::Unmanaged> > YVector_Internal;

      AMatrix_Internal A_i = A;
      XVector_Internal x_i = x;
      YVector_Internal y_i = y;

      return Impl::SPMV_STRUCT<
        typename AMatrix_Internal::value_type,
        typename AMatrix_Internal::ordinal_type,
        typename AMatrix_Internal::device_type,
        typename AMatrix_Internal::memory_traits,
        typename AMatrix_Internal::size_type,
        typename XVector_Internal::value_type*,
        typename XVector_Internal::array_layout,
        typename XVector_Internal::device_type,
        typename XVector_Internal::memory_traits,
        typename YVector_Internal::value_type*,
        typename YVector_Internal::array_layout,
        typename YVector_Internal::device_type,
        typename YVector_Internal::memory_traits>::spmv_struct (mode, stencil_type, structure,
                                                                alpha, A_i, x_i, beta, y_i);
    }


    template<class AlphaType, class AMatrix, class XVector, class BetaType, class YVector ,
             class XLayout = typename XVector::array_layout>
    struct SPMV2D1D_STRUCT{
      static bool spmv2d1d_struct (const char mode[],
                                   const int stencil_type,
                                   const Kokkos::View<typename AMatrix::non_const_ordinal_type*, Kokkos::HostSpace>& structure,
                                   const AlphaType& alpha,
                                   const AMatrix& A,
                                   const XVector& x,
                                   const BetaType& beta,
                                   const YVector& y);
    };


    template<class AlphaType, class AMatrix, class XVector, class BetaType, class YVector>
    struct SPMV2D1D_STRUCT<AlphaType, AMatrix, XVector, BetaType, YVector, Kokkos::LayoutStride>{
      static bool spmv2d1d_struct (const char mode[],
                                   const int stencil_type,
                                   const Kokkos::View<typename AMatrix::non_const_ordinal_type*, Kokkos::HostSpace>& structure,
                                   const AlphaType& alpha,
                                   const AMatrix& A,
                                   const XVector& x,
                                   const BetaType& beta,
                                   const YVector& y){
#if defined (KOKKOSKERNELS_INST_LAYOUTSTRIDE) || !defined(KOKKOSKERNELS_ETI_ONLY)
        spmv_struct (mode, stencil_type, structure, alpha, A, x, beta, y, RANK_ONE());
        return true;
#else
        return false;
#endif
      }
    };

    template<class AlphaType, class AMatrix, class XVector, class BetaType, class YVector>
    struct SPMV2D1D_STRUCT<AlphaType, AMatrix, XVector, BetaType, YVector, Kokkos::LayoutLeft>{
      static bool spmv2d1d_struct (const char mode[],
                                   const int stencil_type,
                                   const Kokkos::View<typename AMatrix::non_const_ordinal_type*, Kokkos::HostSpace>& structure,
                                   const AlphaType& alpha,
                                   const AMatrix& A,
                                   const XVector& x,
                                   const BetaType& beta,
                                   const YVector& y){
#if defined (KOKKOSKERNELS_INST_LAYOUTLEFT) || !defined(KOKKOSKERNELS_ETI_ONLY)
        spmv_struct (mode, stencil_type, structure, alpha, A, x, beta, y, RANK_ONE());
        return true;
#else
        return false;
#endif
      }
    };


    template<class AlphaType, class AMatrix, class XVector, class BetaType, class YVector>
    struct SPMV2D1D_STRUCT<AlphaType, AMatrix, XVector, BetaType, YVector, Kokkos::LayoutRight>{
      static bool spmv2d1d_struct (const char mode[],
                                   const int stencil_type,
                                   const Kokkos::View<typename AMatrix::non_const_ordinal_type*, Kokkos::HostSpace>& structure,
                                   const AlphaType& alpha,
                                   const AMatrix& A,
                                   const XVector& x,
                                   const BetaType& beta,
                                   const YVector& y){
#if defined (KOKKOSKERNELS_INST_LAYOUTLEFT) || !defined(KOKKOSKERNELS_ETI_ONLY)
        spmv_struct (mode, stencil_type, structure, alpha, A, x, beta, y, RANK_ONE());
        return true;
#else
        return false;
#endif
      }
    };

    template<class AlphaType, class AMatrix, class XVector, class BetaType, class YVector>
    void
    spmv_struct (const char mode[],
                 const int stencil_type,
                 const Kokkos::View<typename AMatrix::non_const_ordinal_type*, Kokkos::HostSpace>& structure,
                 const AlphaType& alpha,
                 const AMatrix& A,
                 const XVector& x,
                 const BetaType& beta,
                 const YVector& y,
                 const RANK_TWO)
    {
      // Make sure that both x and y have the same rank.
      static_assert (XVector::rank == YVector::rank,
                     "KokkosBlas::spmv: Vector ranks do not match.");
      // Make sure that y is non-const.
      static_assert (std::is_same<typename YVector::value_type,
                     typename YVector::non_const_value_type>::value,
                     "KokkosBlas::spmv: Output Vector must be non-const.");

      // Check compatibility of dimensions at run time.
      if ((mode[0] == NoTranspose[0]) || (mode[0] == Conjugate[0])) {
        if ((x.extent(1) != y.extent(1)) ||
            (static_cast<size_t> (A.numCols ()) > static_cast<size_t> (x.extent(0))) ||
            (static_cast<size_t> (A.numRows ()) > static_cast<size_t> (y.extent(0)))) {
          std::ostringstream os;
          os << "KokkosBlas::spmv: Dimensions do not match: "
             << ", A: " << A.numRows () << " x " << A.numCols()
             << ", x: " << x.extent(0) << " x " << x.extent(1)
             << ", y: " << y.extent(0) << " x " << y.extent(1);
          Kokkos::Impl::throw_runtime_exception (os.str ());
        }
      } else {
        if ((x.extent(1) != y.extent(1)) ||
            (static_cast<size_t> (A.numCols ()) > static_cast<size_t> (y.extent(0))) ||
            (static_cast<size_t> (A.numRows ()) > static_cast<size_t> (x.extent(0)))) {
          std::ostringstream os;
          os << "KokkosBlas::spmv: Dimensions do not match (transpose): "
             << ", A: " << A.numRows () << " x " << A.numCols()
             << ", x: " << x.extent(0) << " x " << x.extent(1)
             << ", y: " << y.extent(0) << " x " << y.extent(1);
          Kokkos::Impl::throw_runtime_exception (os.str ());
        }
      }

      typedef KokkosSparse::CrsMatrix<
        typename AMatrix::const_value_type,
                                            typename AMatrix::const_ordinal_type,
                                            typename AMatrix::device_type,
                                            Kokkos::MemoryTraits<Kokkos::Unmanaged>,
                                            typename AMatrix::const_size_type>              AMatrix_Internal;

      AMatrix_Internal A_i = A;

      // Call single-vector version if appropriate
      if (x.extent(1) == 1) {
        typedef Kokkos::View<typename XVector::const_value_type*,
                             typename Kokkos::Impl::if_c<std::is_same<typename YVector::array_layout, Kokkos::LayoutLeft>::value,
                                                         Kokkos::LayoutLeft, Kokkos::LayoutStride>::type,
                             typename XVector::device_type,
                             Kokkos::MemoryTraits<Kokkos::Unmanaged|Kokkos::RandomAccess> > XVector_SubInternal;
        typedef Kokkos::View<typename YVector::non_const_value_type*,
                             typename Kokkos::Impl::if_c<std::is_same<typename YVector::array_layout,Kokkos::LayoutLeft>::value,
                                                         Kokkos::LayoutLeft,Kokkos::LayoutStride>::type,
                             typename YVector::device_type,
                             Kokkos::MemoryTraits<Kokkos::Unmanaged> > YVector_SubInternal;

        XVector_SubInternal x_i = Kokkos::subview (x, Kokkos::ALL (), 0);
        YVector_SubInternal y_i = Kokkos::subview (y, Kokkos::ALL (), 0);



        //spmv_struct (mode, alpha, A, x_i, beta, y_i);
        if (SPMV2D1D_STRUCT  <AlphaType, AMatrix_Internal, XVector_SubInternal,
            BetaType, YVector_SubInternal, typename XVector_SubInternal::array_layout>::spmv2d1d_struct(mode, stencil_type, structure, alpha, A, x_i, beta, y_i)) {
          return;
        }
      }

      // Call true rank 2 vector implementation
      {
        typedef Kokkos::View<
          typename XVector::const_value_type**,
          typename XVector::array_layout,
          typename XVector::device_type,
          Kokkos::MemoryTraits<Kokkos::Unmanaged|Kokkos::RandomAccess> > XVector_Internal;

        typedef Kokkos::View<
          typename YVector::non_const_value_type**,
          typename YVector::array_layout,
          typename YVector::device_type,
          Kokkos::MemoryTraits<Kokkos::Unmanaged> > YVector_Internal;

        XVector_Internal x_i = x;
        YVector_Internal y_i = y;

        return Impl::SPMV_MV<typename AMatrix_Internal::value_type,
                             typename AMatrix_Internal::ordinal_type,
                             typename AMatrix_Internal::device_type,
                             typename AMatrix_Internal::memory_traits,
                             typename AMatrix_Internal::size_type,
                             typename XVector_Internal::value_type**,
                             typename XVector_Internal::array_layout,
                             typename XVector_Internal::device_type,
                             typename XVector_Internal::memory_traits,
                             typename YVector_Internal::value_type**,
                             typename YVector_Internal::array_layout,
                             typename YVector_Internal::device_type,
                             typename YVector_Internal::memory_traits>::spmv_mv (mode, alpha, A_i, x_i, beta, y_i);
      }
    }

    /// \brief Public interface to structured local sparse matrix-vector multiply.
    ///
    /// Compute y = beta*y + alpha*Op(A)*x, where x and y are either both
    /// rank 1 (single vectors) or rank 2 (multivectors) Kokkos::View
    /// instances, A is a KokkosSparse::CrsMatrix, and Op(A) is determined
    /// by \c mode.  If beta == 0, ignore and overwrite the initial
    /// entries of y; if alpha == 0, ignore the entries of A and x.
    ///
    /// \param mode [in] "N" for no transpose, "T" for transpose, or "C"
    ///   for conjugate transpose.
    /// \param structure [in] this 1D view stores the # rows in each dimension (i,j,k)
    /// \param alpha [in] Scalar multiplier for the matrix A.
    /// \param A [in] The sparse matrix; KokkosSparse::CrsMatrix instance.
    /// \param x [in] Either a single vector (rank-1 Kokkos::View) or
    ///   multivector (rank-2 Kokkos::View).
    /// \param beta [in] Scalar multiplier for the (multi)vector y.
    /// \param y [in/out] Either a single vector (rank-1 Kokkos::View) or
    ///   multivector (rank-2 Kokkos::View).  It must have the same number
    ///   of columns as x.
    template <class AlphaType, class AMatrix, class XVector, class BetaType, class YVector>
    void
    spmv_struct (const char mode[],
                 const int stencil_type,
                 const Kokkos::View<typename AMatrix::non_const_ordinal_type*, Kokkos::HostSpace>& structure,
                 const AlphaType& alpha,
                 const AMatrix& A,
                 const XVector& x,
                 const BetaType& beta,
                 const YVector& y) {
      typedef typename Kokkos::Impl::if_c<XVector::rank == 2, RANK_TWO, RANK_ONE>::type RANK_SPECIALISE;
      spmv_struct (mode, stencil_type, structure, alpha, A, x, beta, y, RANK_SPECIALISE ());
    }

  } // namespace Experimental
} // namespace KokkosSparse

#endif
<|MERGE_RESOLUTION|>--- conflicted
+++ resolved
@@ -157,14 +157,6 @@
 
 #ifdef KOKKOSKERNELS_ENABLE_TPL_CUSPARSE
   //cuSPARSE does not support the conjugate mode (C), and cuSPARSE 9 only supports the normal (N) mode.
-<<<<<<< HEAD
-#if (9000 <= CUDA_VERSION)
-  useFallback = useFallback || (mode[0] != NoTranspose[0]);
-#endif
-#if defined(CUSPARSE_VERSION) && (10300 <= CUSPARSE_VERSION)
-  useFallback = useFallback || (mode[0] == Conjugate[0]);
-#endif
-=======
   if(std::is_same<typename AMatrix_Internal::memory_space, Kokkos::CudaSpace>::value ||
       std::is_same<typename AMatrix_Internal::memory_space, Kokkos::CudaUVMSpace>::value)
   {
@@ -182,7 +174,6 @@
   {
     useFallback = useFallback || (mode[0] == Conjugate[0]);
   }
->>>>>>> dd0d4ef8
 #endif
 
   if(useFallback)
