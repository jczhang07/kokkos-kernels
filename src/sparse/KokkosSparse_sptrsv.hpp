/*
//@HEADER
// ************************************************************************
//
//               KokkosKernels 0.9: Linear Algebra and Graph Kernels
//                 Copyright 2017 Sandia Corporation
//
// Under the terms of Contract DE-AC04-94AL85000 with Sandia Corporation,
// the U.S. Government retains certain rights in this software.
//
// Redistribution and use in source and binary forms, with or without
// modification, are permitted provided that the following conditions are
// met:
//
// 1. Redistributions of source code must retain the above copyright
// notice, this list of conditions and the following disclaimer.
//
// 2. Redistributions in binary form must reproduce the above copyright
// notice, this list of conditions and the following disclaimer in the
// documentation and/or other materials provided with the distribution.
//
// 3. Neither the name of the Corporation nor the names of the
// contributors may be used to endorse or promote products derived from
// this software without specific prior written permission.
//
// THIS SOFTWARE IS PROVIDED BY SANDIA CORPORATION "AS IS" AND ANY
// EXPRESS OR IMPLIED WARRANTIES, INCLUDING, BUT NOT LIMITED TO, THE
// IMPLIED WARRANTIES OF MERCHANTABILITY AND FITNESS FOR A PARTICULAR
// PURPOSE ARE DISCLAIMED. IN NO EVENT SHALL SANDIA CORPORATION OR THE
// CONTRIBUTORS BE LIABLE FOR ANY DIRECT, INDIRECT, INCIDENTAL, SPECIAL,
// EXEMPLARY, OR CONSEQUENTIAL DAMAGES (INCLUDING, BUT NOT LIMITED TO,
// PROCUREMENT OF SUBSTITUTE GOODS OR SERVICES; LOSS OF USE, DATA, OR
// PROFITS; OR BUSINESS INTERRUPTION) HOWEVER CAUSED AND ON ANY THEORY OF
// LIABILITY, WHETHER IN CONTRACT, STRICT LIABILITY, OR TORT (INCLUDING
// NEGLIGENCE OR OTHERWISE) ARISING IN ANY WAY OUT OF THE USE OF THIS
// SOFTWARE, EVEN IF ADVISED OF THE POSSIBILITY OF SUCH DAMAGE.
//
// Questions? Contact Siva Rajamanickam (srajama@sandia.gov)
//
// ************************************************************************
//@HEADER
*/

/// \file KokkosSparse_sptrsv.hpp
/// \brief Parallel sparse triangular solve
///
/// This file provides KokkosSparse::sptrsv.  This function performs a
/// local (no MPI) sparse triangular solve on matrices stored in
/// compressed row sparse ("Crs") format.

#ifndef KOKKOSSPARSE_SPTRSV_HPP_
#define KOKKOSSPARSE_SPTRSV_HPP_

#include <type_traits>

//#include "KokkosSparse_sptrsv_handle.hpp"
#include "KokkosKernels_helpers.hpp"
#include "KokkosSparse_sptrsv_symbolic_spec.hpp"
#include "KokkosSparse_sptrsv_solve_spec.hpp"

<<<<<<< HEAD
#ifdef KOKKOSKERNELS_ENABLE_TPL_SUPERLU
 #include "slu_ddefs.h"
 #include "KokkosSparse_sptrsv_superlu.hpp"
#endif

#ifdef KOKKOSKERNELS_ENABLE_TPL_CHOLMOD
 #include "cholmod.h"
 #include "KokkosSparse_sptrsv_cholmod.hpp"
#endif
=======
#include "KokkosSparse_sptrsv_cuSPARSE_impl.hpp"
>>>>>>> 52cb6c47

namespace KokkosSparse {
namespace Experimental {

#define KOKKOSKERNELS_SPTRSV_SAME_TYPE(A, B) std::is_same<typename std::remove_const<A>::type, typename std::remove_const<B>::type>::value

  template <typename KernelHandle,
            typename lno_row_view_t_,
            typename lno_nnz_view_t_>
  void sptrsv_symbolic(
      KernelHandle *handle, 
      lno_row_view_t_ rowmap,
      lno_nnz_view_t_ entries)
  {
    typedef typename KernelHandle::size_type size_type;
    typedef typename KernelHandle::nnz_lno_t ordinal_type;

    static_assert(KOKKOSKERNELS_SPTRSV_SAME_TYPE(typename lno_row_view_t_::non_const_value_type, size_type),
        "sptrsv_symbolic: A size_type must match KernelHandle size_type (const doesn't matter)");

    static_assert(KOKKOSKERNELS_SPTRSV_SAME_TYPE(typename lno_nnz_view_t_::non_const_value_type, ordinal_type),
        "sptrsv_symbolic: A entry type must match KernelHandle entry type (aka nnz_lno_t, and const doesn't matter)");


    typedef typename KernelHandle::const_size_type c_size_t;
    typedef typename KernelHandle::const_nnz_lno_t c_lno_t;
    typedef typename KernelHandle::const_nnz_scalar_t c_scalar_t;

    typedef typename KernelHandle::HandleExecSpace c_exec_t;
    typedef typename KernelHandle::HandleTempMemorySpace c_temp_t;
    typedef typename KernelHandle::HandlePersistentMemorySpace c_persist_t;

    typedef typename  KokkosKernels::Experimental::KokkosKernelsHandle<c_size_t, c_lno_t, c_scalar_t, c_exec_t, c_temp_t, c_persist_t> const_handle_type;
    const_handle_type tmp_handle (*handle);

    typedef Kokkos::View<
          typename lno_row_view_t_::const_value_type*,
          typename KokkosKernels::Impl::GetUnifiedLayout<lno_row_view_t_>::array_layout,
          typename lno_row_view_t_::device_type,
          Kokkos::MemoryTraits<Kokkos::Unmanaged|Kokkos::RandomAccess> > RowMap_Internal;

    typedef Kokkos::View<
          typename lno_nnz_view_t_::const_value_type*,
          typename KokkosKernels::Impl::GetUnifiedLayout<lno_nnz_view_t_>::array_layout,
          typename lno_nnz_view_t_::device_type,
          Kokkos::MemoryTraits<Kokkos::Unmanaged|Kokkos::RandomAccess> > Entries_Internal;


    RowMap_Internal rowmap_i = rowmap;
    Entries_Internal entries_i = entries;

    KokkosSparse::Impl::SPTRSV_SYMBOLIC<const_handle_type, RowMap_Internal, Entries_Internal>::sptrsv_symbolic (&tmp_handle, rowmap_i, entries_i);

  } // sptrsv_symbolic

  template <typename KernelHandle,
            typename lno_row_view_t_,
            typename lno_nnz_view_t_,
            typename scalar_nnz_view_t_>
  void sptrsv_symbolic(
      KernelHandle *handle, 
      lno_row_view_t_ rowmap,
      lno_nnz_view_t_ entries,
      scalar_nnz_view_t_ values)
  {
    typedef typename KernelHandle::size_type size_type;
    typedef typename KernelHandle::nnz_lno_t ordinal_type;
    typedef typename KernelHandle::nnz_scalar_t scalar_type;

    static_assert(KOKKOSKERNELS_SPTRSV_SAME_TYPE(typename lno_row_view_t_::non_const_value_type, size_type),
        "sptrsv_symbolic: A size_type must match KernelHandle size_type (const doesn't matter)");

    static_assert(KOKKOSKERNELS_SPTRSV_SAME_TYPE(typename lno_nnz_view_t_::non_const_value_type, ordinal_type),
        "sptrsv_symbolic: A entry type must match KernelHandle entry type (aka nnz_lno_t, and const doesn't matter)");

    static_assert(KOKKOSKERNELS_SPTRSV_SAME_TYPE(typename scalar_nnz_view_t_::value_type, scalar_type),
        "sptrsv_symbolic: A scalar type must match KernelHandle entry type (aka nnz_lno_t, and const doesn't matter)");

    typedef typename KernelHandle::const_size_type c_size_t;
    typedef typename KernelHandle::const_nnz_lno_t c_lno_t;
    typedef typename KernelHandle::const_nnz_scalar_t c_scalar_t;

    typedef typename KernelHandle::HandleExecSpace c_exec_t;
    typedef typename KernelHandle::HandleTempMemorySpace c_temp_t;
    typedef typename KernelHandle::HandlePersistentMemorySpace c_persist_t;

    typedef typename  KokkosKernels::Experimental::KokkosKernelsHandle<c_size_t, c_lno_t, c_scalar_t, c_exec_t, c_temp_t, c_persist_t> const_handle_type;
    const_handle_type tmp_handle (*handle);

    typedef Kokkos::View<
          typename lno_row_view_t_::const_value_type*,
          typename KokkosKernels::Impl::GetUnifiedLayout<lno_row_view_t_>::array_layout,
          typename lno_row_view_t_::device_type,
          Kokkos::MemoryTraits<Kokkos::Unmanaged|Kokkos::RandomAccess> > RowMap_Internal;

    typedef Kokkos::View<
          typename lno_nnz_view_t_::const_value_type*,
          typename KokkosKernels::Impl::GetUnifiedLayout<lno_nnz_view_t_>::array_layout,
          typename lno_nnz_view_t_::device_type,
          Kokkos::MemoryTraits<Kokkos::Unmanaged|Kokkos::RandomAccess> > Entries_Internal;

    typedef Kokkos::View<
          typename scalar_nnz_view_t_::const_value_type*,
          typename KokkosKernels::Impl::GetUnifiedLayout<scalar_nnz_view_t_>::array_layout,
          typename scalar_nnz_view_t_::device_type,
          Kokkos::MemoryTraits<Kokkos::Unmanaged|Kokkos::RandomAccess> > Values_Internal;

    auto sptrsv_handle = handle->get_sptrsv_handle();
    if (sptrsv_handle->get_algorithm() == KokkosSparse::Experimental::SPTRSVAlgorithm::SPTRSV_CUSPARSE) {
      RowMap_Internal rowmap_i = rowmap;
      Entries_Internal entries_i = entries;
      Values_Internal values_i = values;


      typedef typename KernelHandle::SPTRSVHandleType sptrsvHandleType;
      sptrsvHandleType *sh = handle->get_sptrsv_handle();
      auto nrows = sh->get_nrows();

      KokkosSparse::Impl::sptrsvcuSPARSE_symbolic
      < sptrsvHandleType,
        RowMap_Internal,
        Entries_Internal,
        Values_Internal >
        (sh, nrows, rowmap_i, entries_i, values_i, false);

    }
    else {
      KokkosSparse::Experimental::sptrsv_symbolic (handle, rowmap, entries);
    }

  } // sptrsv_symbolic

  template <typename KernelHandle,
            typename lno_row_view_t_,
            typename lno_nnz_view_t_,
            typename scalar_nnz_view_t_,
            class BType,
            class XType>
  void sptrsv_solve(
      KernelHandle *handle, 
      lno_row_view_t_ rowmap,
      lno_nnz_view_t_ entries,
      scalar_nnz_view_t_ values,
      BType b,
      XType x)
  {
    typedef typename KernelHandle::size_type size_type;
    typedef typename KernelHandle::nnz_lno_t ordinal_type;
    typedef typename KernelHandle::nnz_scalar_t scalar_type;
    
    static_assert(KOKKOSKERNELS_SPTRSV_SAME_TYPE(typename lno_row_view_t_::non_const_value_type, size_type),
        "sptrsv_solve: A size_type must match KernelHandle size_type (const doesn't matter)");
    static_assert(KOKKOSKERNELS_SPTRSV_SAME_TYPE(typename lno_nnz_view_t_::non_const_value_type, ordinal_type),
        "sptrsv_solve: A entry type must match KernelHandle entry type (aka nnz_lno_t, and const doesn't matter)");
    static_assert(KOKKOSKERNELS_SPTRSV_SAME_TYPE(typename scalar_nnz_view_t_::value_type, scalar_type),
        "sptrsv_solve: A scalar type must match KernelHandle entry type (aka nnz_lno_t, and const doesn't matter)");

    static_assert (Kokkos::Impl::is_view<BType>::value,
        "sptrsv: b is not a Kokkos::View.");
    static_assert (Kokkos::Impl::is_view<XType>::value,
        "sptrsv: x is not a Kokkos::View.");
    static_assert ((int) BType::rank == (int) XType::rank,
        "sptrsv: The ranks of b and x do not match.");
    static_assert (BType::rank == 1,
        "sptrsv: b and x must both either have rank 1.");
    static_assert (std::is_same<typename XType::value_type,
        typename XType::non_const_value_type>::value,
        "sptrsv: The output x must be nonconst.");
    static_assert (std::is_same<typename BType::device_type, typename XType::device_type>::value,
        "sptrsv: Views BType and XType have different device_types.");
    static_assert (std::is_same<typename BType::device_type::execution_space, typename KernelHandle::SPTRSVHandleType::execution_space>::value,
        "sptrsv: KernelHandle and Views have different execution spaces.");
    static_assert (std::is_same<typename lno_row_view_t_::device_type, typename lno_nnz_view_t_::device_type>::value,
        "sptrsv: rowmap and entries have different device types.");
    static_assert (std::is_same<typename lno_row_view_t_::device_type, typename scalar_nnz_view_t_::device_type>::value,
        "sptrsv: rowmap and values have different device types.");


    typedef typename KernelHandle::const_size_type c_size_t;
    typedef typename KernelHandle::const_nnz_lno_t c_lno_t;
    typedef typename KernelHandle::const_nnz_scalar_t c_scalar_t;

    typedef typename KernelHandle::HandleExecSpace c_exec_t;
    typedef typename KernelHandle::HandleTempMemorySpace c_temp_t;
    typedef typename KernelHandle::HandlePersistentMemorySpace c_persist_t;

    typedef typename  KokkosKernels::Experimental::KokkosKernelsHandle<c_size_t, c_lno_t, c_scalar_t, c_exec_t, c_temp_t, c_persist_t> const_handle_type;
    const_handle_type tmp_handle (*handle);

    typedef Kokkos::View<
          typename lno_row_view_t_::const_value_type*,
          typename KokkosKernels::Impl::GetUnifiedLayout<lno_row_view_t_>::array_layout,
          typename lno_row_view_t_::device_type,
          Kokkos::MemoryTraits<Kokkos::Unmanaged|Kokkos::RandomAccess> > RowMap_Internal;

    typedef Kokkos::View<
          typename lno_nnz_view_t_::const_value_type*,
          typename KokkosKernels::Impl::GetUnifiedLayout<lno_nnz_view_t_>::array_layout,
          typename lno_nnz_view_t_::device_type,
          Kokkos::MemoryTraits<Kokkos::Unmanaged|Kokkos::RandomAccess> > Entries_Internal;

    typedef Kokkos::View<
          typename scalar_nnz_view_t_::const_value_type*,
          typename KokkosKernels::Impl::GetUnifiedLayout<scalar_nnz_view_t_>::array_layout,
          typename scalar_nnz_view_t_::device_type,
          Kokkos::MemoryTraits<Kokkos::Unmanaged|Kokkos::RandomAccess> > Values_Internal;


    typedef Kokkos::View<
          typename BType::const_value_type*,
          typename KokkosKernels::Impl::GetUnifiedLayout<BType>::array_layout,
          typename BType::device_type,
          Kokkos::MemoryTraits<Kokkos::Unmanaged|Kokkos::RandomAccess> > BType_Internal;

    typedef Kokkos::View<
          typename XType::non_const_value_type*,
          typename KokkosKernels::Impl::GetUnifiedLayout<XType>::array_layout,
          typename XType::device_type,
          Kokkos::MemoryTraits<Kokkos::Unmanaged> > XType_Internal;


    RowMap_Internal rowmap_i = rowmap;
    Entries_Internal entries_i = entries;
    Values_Internal values_i = values;

    BType_Internal b_i = b;
    XType_Internal x_i = x;

<<<<<<< HEAD
    KokkosSparse::Impl::SPTRSV_SOLVE<const_handle_type, RowMap_Internal, Entries_Internal, Values_Internal, BType_Internal, XType_Internal>::
      sptrsv_solve (&tmp_handle, rowmap_i, entries_i, values_i, b_i, x_i);
=======
    auto sptrsv_handle = handle->get_sptrsv_handle();
    if (sptrsv_handle->get_algorithm() == KokkosSparse::Experimental::SPTRSVAlgorithm::SPTRSV_CUSPARSE) {
      typedef typename KernelHandle::SPTRSVHandleType sptrsvHandleType;
      sptrsvHandleType *sh = handle->get_sptrsv_handle();
      auto nrows = sh->get_nrows();

      KokkosSparse::Impl::sptrsvcuSPARSE_solve
      < sptrsvHandleType,
        RowMap_Internal,
        Entries_Internal,
        Values_Internal,
        BType_Internal,
        XType_Internal >
        (sh, nrows, rowmap_i, entries_i, values_i, b_i, x_i, false);

    }
    else {
      KokkosSparse::Impl::SPTRSV_SOLVE<const_handle_type, RowMap_Internal, Entries_Internal, Values_Internal, BType_Internal, XType_Internal>::sptrsv_solve (&tmp_handle, rowmap_i, entries_i, values_i, b_i, x_i);
    }
>>>>>>> 52cb6c47

  } // sptrsv_solve


#ifdef KOKKOSKERNELS_ENABLE_TPL_SUPERLU
  // ---------------------------------------------------------------------
  template <typename scalar_type,
            typename ordinal_type,
            typename size_type,
            typename KernelHandle,
            typename execution_space      = Kokkos::DefaultExecutionSpace,
            typename host_execution_space = Kokkos::DefaultHostExecutionSpace>
  void sptrsv_symbolic(
      KernelHandle *kernelHandleL,
      KernelHandle *kernelHandleU,
      SuperMatrix &L,
      SuperMatrix &U)
  {
    typedef KokkosSparse::CrsMatrix<scalar_type, ordinal_type, host_execution_space, void, size_type> host_crsmat_t;
    typedef KokkosSparse::CrsMatrix<scalar_type, ordinal_type,      execution_space, void, size_type> crsmat_t;

    typedef typename host_crsmat_t::StaticCrsGraphType host_graph_t;
    typedef typename      crsmat_t::StaticCrsGraphType      graph_t;

    Kokkos::Timer timer;
    Kokkos::Timer tic;

    // ===================================================================
    // load sptrsv-handles
    auto *handleL = kernelHandleL->get_sptrsv_handle ();
    auto *handleU = kernelHandleU->get_sptrsv_handle ();
    int *etree = handleL->get_etree ();

    // ===================================================================
    // load options
    bool col_majorL = handleL->is_column_major ();
    bool col_majorU = handleU->is_column_major ();
    bool merge = handleL->get_merge_supernodes ();
    bool UinCSC = handleU->is_column_major ();
    bool needEtree = (handleL->get_algorithm () == SPTRSVAlgorithm::SUPERNODAL_SPMV ||
                      handleL->get_algorithm () == SPTRSVAlgorithm::SUPERNODAL_ETREE);
    if (needEtree && etree == nullptr) {
      std::cout << std::endl
                << " ** etree needs to be set before calling sptrsv_symbolic with SuperLU **"
                << std::endl << std::endl;
      return;
    }

    // ===================================================================
    // read CrsGraph from SuperLU factor
    #ifdef KOKKOS_SPTRSV_SUPERNODE_PROFILE
    std::cout << " > Read SuperLU factor into KokkosSparse::CrsMatrix (invert diagonal and copy to device)" << std::endl;
    if (merge) {
      std::cout << " > Merge supernodes" << std::endl;
    }
    #endif
    bool cusparse = false; // pad diagonal blocks with zeros
    host_graph_t graphL_host;
    host_graph_t graphU_host;
    graph_t graphL;
    graph_t graphU;

    tic.reset();
    graphL_host = read_superlu_graphL<host_graph_t> (cusparse, merge, &L);
    if (UinCSC) {
      graphU_host = read_superlu_graphU_CSC<host_graph_t> (&L, &U); 
    } else {
      graphU_host = read_superlu_graphU<host_graph_t> (&L, &U); 
    }
    #ifdef KOKKOS_SPTRSV_SUPERNODE_PROFILE
    double time_seconds = tic.seconds ();
    std::cout << "   Conversion Time (from SuperLU to CSR): " << time_seconds << std::endl;
    #endif

    // ===================================================================
    // setup supnodal info
    SCformat *Lstore = (SCformat*)(L.Store);
    int nsuper = 1 + Lstore->nsuper;
    int *supercols = Lstore->sup_to_col;

    // > make a copy of supercols (merge needs both original and merged supercols)
    typename KernelHandle::SPTRSVHandleType::integer_view_host_t supercols_view ("supercols view", 1+nsuper);
    int *supercols_merged = supercols_view.data ();
    for (int i = 0; i <= nsuper; i++) {
      supercols_merged[i] = supercols[i];
    }
    if (merge) {
      // =================================================================
      // merge supernodes
      tic.reset ();
      int nsuper_merged = nsuper;
      #ifdef KOKKOS_SPTRSV_SUPERNODE_PROFILE
      int nrows = L.nrow;
      check_supernode_sizes("Original L-structure", nrows, nsuper, supercols_merged, graphL_host);
      check_supernode_sizes("Original U-structure", nrows, nsuper, supercols_merged, graphU_host);
      #endif
      // etree will be updated
      merge_supernodal_graph (&nsuper_merged, supercols_merged,
                              col_majorL, graphL_host, col_majorU, graphU_host,
                              etree);

      // =================================================================
      // generate merged graph for L-solve
      #ifdef KOKKOS_SPTRSV_SUPERNODE_PROFILE
      int nnzL = graphL_host.row_map (nrows);
      #endif
      int nnzL_merged;
      bool lower = true;
      handleL->set_original_graph_host (graphL_host); // save graph before merge
      graphL_host = generate_merged_supernodal_graph<host_graph_t> (lower, nsuper, supercols,
                                                                    nsuper_merged, supercols_merged,
                                                                    graphL_host, &nnzL_merged);
      #ifdef KOKKOS_SPTRSV_SUPERNODE_PROFILE
      time_seconds = tic.seconds ();
      check_supernode_sizes ("After Merge", nrows, nsuper_merged, supercols_merged, graphL_host);
      std::cout << " for L factor:" << std::endl;
      std::cout << "   Merge Supernodes Time: " << time_seconds << std::endl;
      std::cout << "   Number of nonzeros   : " << nnzL << " -> " << nnzL_merged
                << " : " << double(nnzL_merged) / double(nnzL) << "x" << std::endl;
      #endif

      // =================================================================
      // generate merged graph for U-solve
      #ifdef KOKKOS_SPTRSV_SUPERNODE_PROFILE
      int nnzU = graphU_host.row_map (nrows);
      #endif
      int nnzU_merged;
      lower = (UinCSC ? false : true);
      tic.reset ();
      handleU->set_original_graph_host (graphU_host); // save graph before merge
      graphU_host = generate_merged_supernodal_graph<host_graph_t> (lower, nsuper, supercols,
                                                                    nsuper_merged, supercols_merged,
                                                                    graphU_host, &nnzU_merged);
      #ifdef KOKKOS_SPTRSV_SUPERNODE_PROFILE
      time_seconds = tic.seconds ();
      check_supernode_sizes("After Merge", nrows, nsuper_merged, supercols_merged, graphU_host);
      std::cout << " for U factor:" << std::endl;
      std::cout << "   Merge Supernodes Time: " << time_seconds << std::endl;
      std::cout << "   Number of nonzeros   : " << nnzU << " -> " << nnzU_merged
                << " : " << double(nnzU_merged) / double(nnzU) << "x" << std::endl;
      #endif

      // update the number of supernodes
      nsuper = nsuper_merged;
    }
    // replace the supernodal info with the merged ones
    supercols = supercols_merged;

    // ===================================================================
    // copy graph to device
    graphL = deep_copy_graph<host_graph_t, graph_t> (graphL_host);
    graphU = deep_copy_graph<host_graph_t, graph_t> (graphU_host);

    // ===================================================================
    // save the supernodal info in the handles for L/U solves
    handleL->set_supernodes (nsuper, supercols_view, etree);
    handleU->set_supernodes (nsuper, supercols_view, etree);

    if (handleL->get_algorithm () == SPTRSVAlgorithm::SUPERNODAL_DAG ||
        handleL->get_algorithm () == SPTRSVAlgorithm::SUPERNODAL_SPMV_DAG) {
      // generate supernodal graphs for DAG scheduling
      auto supL = generate_supernodal_graph<host_graph_t> (!col_majorL, graphL_host, nsuper, supercols);
      auto supU = generate_supernodal_graph<host_graph_t> ( col_majorU, graphU_host, nsuper, supercols);

      auto dagL = generate_supernodal_dag<host_graph_t> (nsuper, supL, supU);
      auto dagU = generate_supernodal_dag<host_graph_t> (nsuper, supU, supL);
      handleL->set_supernodal_dag (dagL);
      handleU->set_supernodal_dag (dagU);
    }

    // ===================================================================
    // do symbolic for L solve on the host
    auto row_mapL = graphL.row_map;
    auto entriesL = graphL.entries;
    tic.reset();
    #ifdef KOKKOS_SPTRSV_SUPERNODE_PROFILE
    std::cout << std::endl;
    #endif
    sptrsv_symbolic (kernelHandleL, row_mapL, entriesL);
    #ifdef KOKKOS_SPTRSV_SUPERNODE_PROFILE
    time_seconds = tic.seconds ();
    std::cout << " > Lower-TRI: " << std::endl;
    std::cout << "   Symbolic Time: " << time_seconds << std::endl;
    #endif

    // ===================================================================
    // do symbolic for U solve on the host
    auto row_mapU = graphU.row_map;
    auto entriesU = graphU.entries;
    tic.reset ();
    sptrsv_symbolic (kernelHandleU, row_mapU, entriesU);
    #ifdef KOKKOS_SPTRSV_SUPERNODE_PROFILE
    time_seconds = tic.seconds ();
    std::cout << " > Upper-TRI: " << std::endl;
    std::cout << "   Symbolic Time: " << time_seconds << std::endl;
    #endif

    // ===================================================================
    // save options
    handleL->set_merge_supernodes (merge);
    handleU->set_merge_supernodes (merge);

    // ===================================================================
    // save graphs
    handleL->set_graph (graphL);
    handleU->set_graph (graphU);
    // graph on host (merged)
    handleL->set_graph_host (graphL_host);
    handleU->set_graph_host (graphU_host);

    // ===================================================================
    handleL->set_symbolic_complete ();
    handleU->set_symbolic_complete ();
    handleL->set_etree (etree);
    handleU->set_etree (etree);
    #ifdef KOKKOS_SPTRSV_SUPERNODE_PROFILE
    time_seconds = tic.seconds ();
    std::cout << "   Total Symbolic Time: " << time_seconds << std::endl << std::endl;
    #endif
  }


  // ---------------------------------------------------------------------
  template <typename scalar_type,
            typename ordinal_type,
            typename size_type,
            typename KernelHandle,
            typename execution_space      = Kokkos::DefaultExecutionSpace,
            typename host_execution_space = Kokkos::DefaultHostExecutionSpace>
  void sptrsv_compute(
      KernelHandle *kernelHandleL,
      KernelHandle *kernelHandleU,
      SuperMatrix &L,
      SuperMatrix &U)
  {
    typedef KokkosSparse::CrsMatrix<scalar_type, ordinal_type, host_execution_space, void, size_type> host_crsmat_t;
    typedef KokkosSparse::CrsMatrix<scalar_type, ordinal_type,      execution_space, void, size_type> crsmat_t;

    Kokkos::Timer tic;
    Kokkos::Timer timer;
    // ===================================================================
    // load sptrsv-handles
    auto *handleL = kernelHandleL->get_sptrsv_handle ();
    auto *handleU = kernelHandleU->get_sptrsv_handle ();

    if (!(handleL->is_symbolic_complete()) ||
        !(handleU->is_symbolic_complete())) {
      std::cout << std::endl
                << " ** needs to call sptrsv_symbolic before calling sptrsv_numeric **"
                << std::endl << std::endl;
      return;
    }

    // ===================================================================
    // load options
    bool merge = handleL->get_merge_supernodes ();
    bool invert_offdiag = handleL->get_invert_offdiagonal ();
    bool UinCSC = handleU->is_column_major ();
    bool useSpMV = (handleL->get_algorithm () == SPTRSVAlgorithm::SUPERNODAL_SPMV ||
                    handleL->get_algorithm () == SPTRSVAlgorithm::SUPERNODAL_SPMV_DAG);
    #ifdef KOKKOS_SPTRSV_SUPERNODE_PROFILE
    double time_seconds = 0.0;
    if (merge)          std::cout << " >> merge\n" << std::endl;
    if (invert_offdiag) std::cout << " >> invert offdiag\n" << std::endl;
    #endif

    // ===================================================================
    // load graphs
    auto graphL = handleL->get_graph ();
    auto graphL_host = handleL->get_graph_host ();

    auto graphU = handleU->get_graph ();
    auto graphU_host = handleU->get_graph_host ();

    int nsuper = handleL->get_num_supernodes ();
    const int* supercols = handleL->get_supercols_host ();
    crsmat_t superluL, superluU;
    host_crsmat_t superluL_host, superluU_host;
    if (merge) {
      tic.reset ();
      // ========================================================
      // read in the numerical L-values into merged csc
      // NOTE: we first load into CRS, and then merge (should be combined)
      bool cusparse = false;
      bool invert_diag = false; // invert after merge
      // 1) load L into crs (offdiagonal not inverted, unless invert diag)
      auto original_graphL_host = handleL->get_original_graph_host ();
      superluL_host = read_superlu_valuesL<host_crsmat_t> (cusparse, merge, invert_diag, invert_offdiag, &L, original_graphL_host);
      // 2) re-load L into merged crs
      invert_diag = true;       // TODO: diagonals are always inverted
      bool lower = true;
      bool unit_diag = true;
      if (useSpMV) {
        superluL_host = read_merged_supernodes<host_crsmat_t> (nsuper, supercols,
                                                               lower, unit_diag, invert_diag, invert_offdiag,
                                                               superluL_host, graphL_host);
      } else {
        superluL = read_merged_supernodes<crsmat_t> (nsuper, supercols,
                                                     lower, unit_diag, invert_diag, invert_offdiag,
                                                     superluL_host, graphL);
      }

      // ========================================================
      // read in the numerical U-values into merged csr
      // 1) load U into crs
      invert_offdiag = handleU->get_invert_offdiagonal ();
      invert_diag = false;     // invert after merge
      auto original_graphU_host = handleU->get_original_graph_host ();
      if (UinCSC) {
        superluU_host = read_superlu_valuesU_CSC<host_crsmat_t> (invert_diag, invert_offdiag, &L, &U, original_graphU_host);
      } else {
        // NOTE: invert-offdiag not supported in CSR format
        superluU_host = read_superlu_valuesU<host_crsmat_t> (invert_diag, &L, &U, original_graphU_host);
      }
      invert_diag = true;      // TODO: diagonals are always inverted
      // 2) re-load U into merged crs
      lower = (UinCSC ? false : true);
      unit_diag = false;
      if (useSpMV) {
        superluU_host = read_merged_supernodes<host_crsmat_t> (nsuper, supercols,
                                                               lower, unit_diag, invert_diag, invert_offdiag,
                                                               superluU_host, graphU_host);
      } else {
        superluU = read_merged_supernodes<crsmat_t> (nsuper, supercols,
                                                     lower, unit_diag, invert_diag, invert_offdiag,
                                                     superluU_host, graphU);
      }
      #ifdef KOKKOS_SPTRSV_SUPERNODE_PROFILE
      time_seconds = tic.seconds ();
      std::cout << "   Time to Merge and Copy to device: " << time_seconds << std::endl;
      #endif
    } else {
      // ========================================================
      // read in the numerical values into merged csc for L
      bool cusparse = false;
      bool invert_diag = true; // only, invert diag is supported for now
      tic.reset ();
      if (useSpMV) {
        superluL_host = read_superlu_valuesL<host_crsmat_t> (cusparse, merge, invert_diag, invert_offdiag, &L, graphL_host);
      } else {
        superluL = read_superlu_valuesL<crsmat_t> (cusparse, merge, invert_diag, invert_offdiag, &L, graphL);
      }
      #ifdef KOKKOS_SPTRSV_SUPERNODE_PROFILE
      double timeL = tic.seconds ();
      #endif

      // ========================================================
      // read in the numerical values into merged csc/csr for U
      tic.reset ();
      if (useSpMV) {
        if (UinCSC) {
          superluU_host = read_superlu_valuesU_CSC<host_crsmat_t> (invert_diag, invert_offdiag, &L, &U, graphU_host);
        } else {
          superluU_host = read_superlu_valuesU<host_crsmat_t> (invert_diag, &L, &U, graphU_host);
        }
      } else {
        if (UinCSC) {
          superluU = read_superlu_valuesU_CSC<crsmat_t> (invert_diag, invert_offdiag, &L, &U, graphU);
        } else {
          superluU = read_superlu_valuesU<crsmat_t> (invert_diag, &L, &U, graphU);
        }
      }
      #ifdef KOKKOS_SPTRSV_SUPERNODE_PROFILE
      double timeU = tic.seconds ();
      std::cout << "   Time to copy to device: " << std::endl;
      std::cout << "   > copy L to device: " << timeL << std::endl;
      std::cout << "   > copy U to device: " << timeU << std::endl;
      #endif
    }

    // ===================================================================
    if (useSpMV) {
      // ----------------------------------------------------
      // split the matrix into submatrices for spmv at each level
      tic.reset ();
      split_crsmat<crsmat_t> (kernelHandleL, superluL_host);
      split_crsmat<crsmat_t> (kernelHandleU, superluU_host);
      #ifdef KOKKOS_SPTRSV_SUPERNODE_PROFILE
      time_seconds = tic.seconds ();
      std::cout << "   Time to Split to submatrix: " << time_seconds << std::endl;
      #endif
    }


    // ==============================================
    // save crsmat
    handleL->set_crsmat (superluL);
    handleU->set_crsmat (superluU);

    // ===================================================================
    handleL->set_numeric_complete ();
    handleU->set_numeric_complete ();
    #ifdef KOKKOS_SPTRSV_SUPERNODE_PROFILE
    time_seconds = timer.seconds ();
    std::cout << "   Total Compute Time: " << time_seconds << std::endl << std::endl;
    #endif
  } // sptrsv_compute
#endif //KOKKOSKERNELS_ENABLE_TPL_SUPERLU


#ifdef KOKKOSKERNELS_ENABLE_TPL_CHOLMOD
  // ---------------------------------------------------------------------
  template <typename scalar_type,
            typename ordinal_type,
            typename size_type,
            typename KernelHandle,
            typename execution_space      = Kokkos::DefaultExecutionSpace,
            typename host_execution_space = Kokkos::DefaultHostExecutionSpace>
  void sptrsv_symbolic(
      KernelHandle *kernelHandleL,
      KernelHandle *kernelHandleU,
      cholmod_factor *L,
      cholmod_common *cm)
  {
    typedef KokkosSparse::CrsMatrix<scalar_type, ordinal_type, execution_space, void, size_type>  crsmat_t;
    typedef typename  crsmat_t::StaticCrsGraphType  graph_t;

    // ===================================================================
    // load sptrsv-handles
    auto *handleL = kernelHandleL->get_sptrsv_handle ();
    auto *handleU = kernelHandleU->get_sptrsv_handle ();

    // load options
    int *etree = handleL->get_etree ();
    bool needEtree = (handleL->get_algorithm () == SPTRSVAlgorithm::SUPERNODAL_SPMV ||
                      handleL->get_algorithm () == SPTRSVAlgorithm::SUPERNODAL_ETREE);
    if (needEtree && etree == nullptr) {
      std::cout << std::endl
                << " ** etree needs to be set before calling sptrsv_symbolic with SuperLU **"
                << std::endl << std::endl;
      return;
    }

    Kokkos::Timer timer;
    // ==============================================
    // extract CrsGraph from Cholmod
    bool cusparse = false; // pad diagonal blocks with zeros
    auto graph = read_cholmod_graphL<graph_t>(cusparse, L, cm);
    auto row_map = graph.row_map;
    auto entries = graph.entries;

    // ==============================================
    // setup supnodal info 
    int nsuper = (int)(L->nsuper);
    int *supercols = (int*)(L->super);
    handleL->set_supernodes (nsuper, supercols, etree);
    handleU->set_supernodes (nsuper, supercols, etree);

    // ==============================================
    // symbolic for L-solve on the host
    timer.reset();
    sptrsv_symbolic (kernelHandleL, row_map, entries);
    #ifdef KOKKOS_SPTRSV_SUPERNODE_PROFILE
    double timeL = timer.seconds ();
    std::cout << " > Lower-TRI: " << std::endl;
    std::cout << "   Symbolic Time: " << timeL << std::endl;
    #endif

    // ==============================================
    // symbolic for L^T-solve on the host
    timer.reset ();
    sptrsv_symbolic (kernelHandleU, row_map, entries);
    #ifdef KOKKOS_SPTRSV_SUPERNODE_PROFILE
    double timeU = timer.seconds ();
    std::cout << " > Upper-TRI: " << std::endl;
    std::cout << "   Symbolic Time: " << timeU << std::endl;
    #endif

    // ==============================================
    // save graphs
    handleL->set_graph (graph);
    handleU->set_graph (graph);

    // ===================================================================
    handleU->set_symbolic_complete ();
    handleU->set_symbolic_complete ();
  }


  // ---------------------------------------------------------------------
  template <typename scalar_type,
            typename ordinal_type,
            typename size_type,
            typename KernelHandle,
            typename execution_space      = Kokkos::DefaultExecutionSpace,
            typename host_execution_space = Kokkos::DefaultHostExecutionSpace>
  void sptrsv_compute(
      KernelHandle *kernelHandleL,
      KernelHandle *kernelHandleU,
      cholmod_factor *L,
      cholmod_common *cm)
  {
    typedef KokkosSparse::CrsMatrix<scalar_type, ordinal_type, execution_space, void, size_type> crsmat_t;

    // ===================================================================
    // load sptrsv-handles
    auto *handleL = kernelHandleL->get_sptrsv_handle ();
    auto *handleU = kernelHandleU->get_sptrsv_handle ();

    if (!(handleL->is_symbolic_complete()) ||
        !(handleU->is_symbolic_complete())) {
      std::cout << std::endl
                << " ** needs to call sptrsv_symbolic before calling sptrsv_numeric **"
                << std::endl << std::endl;
      return;
    }

    // ==============================================
    // load crsGraph
    auto graph = handleL->get_graph ();

    // ==============================================
    // read numerical values of L from Cholmod
    bool invert_diag = true;
    bool cusparse = false; // pad diagonal blocks with zeros
    auto cholmodL = read_cholmod_factor<crsmat_t> (cusparse, invert_diag, L, cm, graph);

    // ==============================================
    // save crsmat
    bool invert_offdiag = false;
    handleL->set_invert_offdiagonal(invert_offdiag);
    handleU->set_invert_offdiagonal(invert_offdiag);
    handleL->set_crsmat (cholmodL);
    handleU->set_crsmat (cholmodL);

    // ===================================================================
    handleL->set_numeric_complete ();
    handleU->set_numeric_complete ();
  }
#endif // KOKKOSKERNELS_ENABLE_TPL_CHOLMOD

#if defined(KOKKOSKERNELS_ENABLE_TPL_CHOLMOD) | defined(KOKKOSKERNELS_ENABLE_TPL_SUPERLU)
  // ---------------------------------------------------------------------
  template <typename KernelHandle,
            class XType>
  void sptrsv_solve(
      KernelHandle *handle, 
      XType x,
      XType b)
  {
    auto crsmat = handle->get_sptrsv_handle ()->get_crsmat ();
    auto values  = crsmat.values;
    auto graph   = crsmat.graph;
    auto row_map = graph.row_map;
    auto entries = graph.entries;

    if (!(handle->get_sptrsv_handle ()->is_numeric_complete())) {
      std::cout << std::endl
                << " ** needs to call sptrsv_compute before calling sptrsv_solve **"
                << std::endl << std::endl;
      return;
    }

    if (handle->is_sptrsv_lower_tri ()) {
      // apply forward pivoting
      Kokkos::deep_copy (x, b);

      // the fifth argument (i.e., first x) is not used
      sptrsv_solve (handle, row_map, entries, values, x, x);
    } else {
      // the fifth argument (i.e., first x) is not used
      sptrsv_solve (handle, row_map, entries, values, b, b);

      // apply backward pivoting
      Kokkos::deep_copy (x, b);
   }
  }

  // ---------------------------------------------------------------------
  template <typename KernelHandle,
            class XType>
  void sptrsv_solve(
      KernelHandle *handleL,
      KernelHandle *handleU,
      XType x,
      XType b)
  {
    // Lower-triangular solve
    sptrsv_solve(handleL, x, b);

    // copy the solution to rhs
    Kokkos::deep_copy (b, x);

    // uper-triangular solve
    sptrsv_solve(handleU, x, b);
  }
#endif

} // namespace Experimental
} // namespace KokkosSparse

#undef KOKKOSKERNELS_SPTRSV_SAME_TYPE

#endif // KOKKOSSPARSE_SPTRSV_HPP_
<|MERGE_RESOLUTION|>--- conflicted
+++ resolved
@@ -58,7 +58,6 @@
 #include "KokkosSparse_sptrsv_symbolic_spec.hpp"
 #include "KokkosSparse_sptrsv_solve_spec.hpp"
 
-<<<<<<< HEAD
 #ifdef KOKKOSKERNELS_ENABLE_TPL_SUPERLU
  #include "slu_ddefs.h"
  #include "KokkosSparse_sptrsv_superlu.hpp"
@@ -68,9 +67,8 @@
  #include "cholmod.h"
  #include "KokkosSparse_sptrsv_cholmod.hpp"
 #endif
-=======
+
 #include "KokkosSparse_sptrsv_cuSPARSE_impl.hpp"
->>>>>>> 52cb6c47
 
 namespace KokkosSparse {
 namespace Experimental {
@@ -299,10 +297,6 @@
     BType_Internal b_i = b;
     XType_Internal x_i = x;
 
-<<<<<<< HEAD
-    KokkosSparse::Impl::SPTRSV_SOLVE<const_handle_type, RowMap_Internal, Entries_Internal, Values_Internal, BType_Internal, XType_Internal>::
-      sptrsv_solve (&tmp_handle, rowmap_i, entries_i, values_i, b_i, x_i);
-=======
     auto sptrsv_handle = handle->get_sptrsv_handle();
     if (sptrsv_handle->get_algorithm() == KokkosSparse::Experimental::SPTRSVAlgorithm::SPTRSV_CUSPARSE) {
       typedef typename KernelHandle::SPTRSVHandleType sptrsvHandleType;
@@ -322,7 +316,6 @@
     else {
       KokkosSparse::Impl::SPTRSV_SOLVE<const_handle_type, RowMap_Internal, Entries_Internal, Values_Internal, BType_Internal, XType_Internal>::sptrsv_solve (&tmp_handle, rowmap_i, entries_i, values_i, b_i, x_i);
     }
->>>>>>> 52cb6c47
 
   } // sptrsv_solve
 
