/*
//@HEADER
// ************************************************************************
//
//                        Kokkos v. 3.0
//       Copyright (2020) National Technology & Engineering
//               Solutions of Sandia, LLC (NTESS).
//
// Under the terms of Contract DE-NA0003525 with NTESS,
// the U.S. Government retains certain rights in this software.
//
// Redistribution and use in source and binary forms, with or without
// modification, are permitted provided that the following conditions are
// met:
//
// 1. Redistributions of source code must retain the above copyright
// notice, this list of conditions and the following disclaimer.
//
// 2. Redistributions in binary form must reproduce the above copyright
// notice, this list of conditions and the following disclaimer in the
// documentation and/or other materials provided with the distribution.
//
// 3. Neither the name of the Corporation nor the names of the
// contributors may be used to endorse or promote products derived from
// this software without specific prior written permission.
//
// THIS SOFTWARE IS PROVIDED BY NTESS "AS IS" AND ANY
// EXPRESS OR IMPLIED WARRANTIES, INCLUDING, BUT NOT LIMITED TO, THE
// IMPLIED WARRANTIES OF MERCHANTABILITY AND FITNESS FOR A PARTICULAR
// PURPOSE ARE DISCLAIMED. IN NO EVENT SHALL NTESS OR THE
// CONTRIBUTORS BE LIABLE FOR ANY DIRECT, INDIRECT, INCIDENTAL, SPECIAL,
// EXEMPLARY, OR CONSEQUENTIAL DAMAGES (INCLUDING, BUT NOT LIMITED TO,
// PROCUREMENT OF SUBSTITUTE GOODS OR SERVICES; LOSS OF USE, DATA, OR
// PROFITS; OR BUSINESS INTERRUPTION) HOWEVER CAUSED AND ON ANY THEORY OF
// LIABILITY, WHETHER IN CONTRACT, STRICT LIABILITY, OR TORT (INCLUDING
// NEGLIGENCE OR OTHERWISE) ARISING IN ANY WAY OUT OF THE USE OF THIS
// SOFTWARE, EVEN IF ADVISED OF THE POSSIBILITY OF SUCH DAMAGE.
//
// Questions? Contact Siva Rajamanickam (srajama@sandia.gov)
//
// ************************************************************************
//@HEADER
*/

#include <Kokkos_Core.hpp>
#include <Kokkos_Atomic.hpp>
#include <Kokkos_Timer.hpp>
#include <Kokkos_MemoryTraits.hpp>
#include <vector>
#include "KokkosGraph_Distance1ColorHandle.hpp"

#include <bitset>

#ifndef _KOKKOSCOLORINGIMP_HPP
#define _KOKKOSCOLORINGIMP_HPP


#define EBCOLORING_HIGHER_QUALITY        //suggested
namespace KokkosGraph{

namespace Impl{

#define VB_COLORING_FORBIDDEN_SIZE 64
#define VBBIT_COLORING_FORBIDDEN_SIZE 64
/*! \brief Base class for graph coloring purposes.
 *  Each color represents the set of the vertices that are independent,
 *  e.g. no vertex having same color shares an edge.
 *  General aim is to find the minimum number of colors, minimum number of independent sets.
 */
template <typename HandleType, typename lno_row_view_t_, typename lno_nnz_view_t_>
class GraphColor
{
public:

  typedef lno_row_view_t_ in_lno_row_view_t;
  typedef lno_nnz_view_t_ in_lno_nnz_view_t;

  typedef typename HandleType::color_t color_t;
  typedef typename HandleType::color_view_t color_view_t;

  typedef typename HandleType::size_type size_type;
  typedef typename HandleType::nnz_lno_t nnz_lno_t;


  typedef typename in_lno_row_view_t::HostMirror row_lno_host_view_t; //Host view type


  typedef typename in_lno_nnz_view_t::HostMirror nnz_lno_host_view_t; //Host view type

  typedef typename HandleType::color_host_view_t color_host_view_t; //Host view type

  typedef typename HandleType::HandleExecSpace MyExecSpace;
  typedef typename HandleType::HandleTempMemorySpace MyTempMemorySpace;
  typedef typename HandleType::HandlePersistentMemorySpace MyPersistentMemorySpace;

  typedef typename HandleType::const_size_type const_size_type;
  typedef typename lno_row_view_t_::const_type const_lno_row_view_t;

  typedef typename lno_nnz_view_t_::const_type const_lno_nnz_view_t;
  typedef typename lno_nnz_view_t_::non_const_type non_const_lno_nnz_view_t;

protected:
  nnz_lno_t nv; //# vertices
  size_type ne; //# edges
  const_lno_row_view_t xadj; //rowmap
  const_lno_nnz_view_t adj; // entries
  const_lno_nnz_view_t kok_src, kok_dst; //Edge list storage of the graph
  HandleType *cp;

public:
  /**
   * \brief GraphColor constructor.
   * \param nv_: number of vertices in the graph
   * \param ne_: number of edges in the graph
   * \param row_map: the xadj array of the graph. Its size is nv_ +1
   * \param entries: adjacency array of the graph. Its size is ne_
   * \param coloring_handle: GraphColoringHandle object that holds the specification about the graph coloring,
   *    including parameters.
   */
  GraphColor(
      nnz_lno_t nv_,
      size_type ne_,
      const_lno_row_view_t row_map,
      const_lno_nnz_view_t entries,
      HandleType *coloring_handle):
        nv (nv_), ne(ne_),xadj(row_map), adj (entries),
        kok_src(), kok_dst(), cp(coloring_handle)
  {
    static_assert(std::is_same<size_type, typename const_lno_row_view_t::non_const_value_type>::value,
        "Row map element type does not match handle's size_type.");
    static_assert(std::is_same<nnz_lno_t, typename const_lno_nnz_view_t::non_const_value_type>::value,
        "Entries element type does not match handle's nnz_lno_t.");
  }

  /** \brief GraphColor destructor.
   */
  virtual ~GraphColor(){}


  /** \brief Function to color the vertices of the graphs. This is the base class,
   * therefore, it only performs sequential coloring on the host device, ignoring the execution space.
   * \param colors is the output array corresponding the color of each vertex.Size is this->nv.
   *   Attn: Color array must be nonnegative numbers. If there is no initial colors,
   *   it should be all initialized with zeros. Any positive value in the given array, will make the
   *   algorithm to assume that the color is fixed for the corresponding vertex.
   * \param num_phases: The number of iterations (phases) that algorithm takes to converge.
   */
  virtual void color_graph(
      color_view_t d_colors,
      int &num_phases){

    num_phases = 1;


    color_host_view_t colors = Kokkos::create_mirror_view (d_colors);
    typename const_lno_row_view_t::HostMirror h_xadj = Kokkos::create_mirror_view (this->xadj);
    typename const_lno_nnz_view_t::HostMirror h_adj = Kokkos::create_mirror_view (this->adj);

    //typename nnz_lno_host_view_t::HostMirror::HostMirror::HostMirror h_adj = tmp;

    Kokkos::deep_copy (h_xadj, this->xadj);
    Kokkos::deep_copy (h_adj, this->adj);

    MyExecSpace().fence();




    //create a ban color array to keep track of
    //which colors have been taken by the neighbor vertices.
    nnz_lno_t *banned_colors = new nnz_lno_t[this->nv];


    for (nnz_lno_t i = 0; i < this->nv; ++i) banned_colors[i] = 0;

    color_t max_color = 0;
    //traverse vertices greedily
    for (nnz_lno_t i = 0; i < this->nv; ++i){

      size_type nbegin = h_xadj(i);
      size_type nend = h_xadj(i + 1);
      //std::cout << "nb:" << nbegin << " ne:" << nend << std::endl;
      //check the colors of neighbors
      for (size_type j = nbegin; j < nend; ++j){
        nnz_lno_t n = h_adj(j);
        if (n >= nv) continue;
        //set the banned_color of the color of the neighbor vertex to my vertex index.
        //the entries in the banned_color array that has my vertex index will be the set of prohibeted colors.
        banned_colors[colors(n)] = i;
      }
      //check the prohibeted colors, and pick the first available one.
      for (color_t j = 1; j <= max_color; ++j) {
        if(banned_colors[j] != i){
          colors(i) = j;
          break;
        }
      }
      //if no color is available, pick a new color.
      if (colors(i) == 0) colors(i) = ++max_color;
    }
    delete [] banned_colors;

    Kokkos::deep_copy (d_colors, colors); // Copy from host to device.
  }
};

/*! \brief Class for the vertex based graph coloring algorithms.
 *  They work better on CPUs and Xeon Phis, but edge-based ones are better on GPUs.
 *  Includes 3 algorithms:
 *  VB: Speculative parallel vertex based algorithm using a forbidden array of size 64 per thread.
 *  Best on Xeon Phi among the vertex based algorithms.
 *  VBBIT: Speculative parallel vertex based using a long integer for forbidden colors per vertex.
 *  Best on GPUs among the vertex based algorithms.
 *  VBCS: Speculative parallel vertex based using color set implementation.
 */
template <typename HandleType, typename lno_row_view_t_, typename lno_nnz_view_t_>
class GraphColor_VB:public GraphColor <HandleType,lno_row_view_t_,lno_nnz_view_t_>{
public:

  typedef long long int ban_type;

  typedef lno_row_view_t_ in_lno_row_view_t;
  typedef lno_nnz_view_t_ in_lno_nnz_view_t;
  typedef typename HandleType::color_view_t color_view_type;


  typedef typename HandleType::size_type size_type;
  typedef typename lno_row_view_t_::device_type row_lno_view_device_t;

  typedef typename HandleType::nnz_lno_t nnz_lno_t;

  typedef typename HandleType::color_t color_t;
  typedef typename HandleType::color_host_view_t color_host_view_t; //Host view type

  typedef typename HandleType::HandleExecSpace MyExecSpace;
  typedef typename HandleType::HandleTempMemorySpace MyTempMemorySpace;
  typedef typename HandleType::HandlePersistentMemorySpace MyPersistentMemorySpace;

  typedef typename Kokkos::View<nnz_lno_t, row_lno_view_device_t> single_dim_index_view_type;
  //typedef typename Kokkos::View<row_index_type, Kokkos::MemoryUnmanaged> um_array_type;
  typedef typename single_dim_index_view_type::HostMirror single_dim_index_host_view_type; //Host view type

  typedef Kokkos::RangePolicy<MyExecSpace> my_exec_space;

  typedef typename HandleType::size_type_temp_work_view_t size_type_temp_work_view_t;
  typedef typename HandleType::size_type_persistent_work_view_t size_type_persistent_work_view_t;


  typedef typename HandleType::nnz_lno_temp_work_view_t nnz_lno_temp_work_view_t;
  typedef typename HandleType::nnz_lno_persistent_work_view_t nnz_lno_persistent_work_view_t;

  typedef typename in_lno_row_view_t::const_type const_lno_row_view_t;


  typedef typename lno_nnz_view_t_::const_type const_lno_nnz_view_t;
  typedef typename lno_nnz_view_t_::non_const_type non_const_lno_nnz_view_t;


protected:



  //typedef Kokkos::View<idx, /*Kokkos::Serial::array_layout,*//* Kokkos::Serial,*/ Kokkos::MemoryUnmanaged> um_array_type;


  bool _serialConflictResolution; //if true use serial conflict resolution
  bool _ticToc; //if true print info in each step
  ConflictList _conflict_scheme; //Enum: COLORING_NOCONFLICT, COLORING_ATOMIC, COLORING_PPS

  double _pps_ratio; //the minimum number of reduction on the size of the conflictlist to create a new conflictlist
  nnz_lno_t _min_vertex_cut_off; //minimum number of vertices to reduce the conflictlist further.
  bool _edge_filtering; //if true, edge-filtering is applied by swaps on adjacency array.
  int _chunkSize; //the size of the minimum work unit assigned to threads. Changes the convergence on GPUs
  char _use_color_set; //the VB algorithm type.
                        // 0 for VB:
                        // 1: for VBCS
                        // 2: for VBBIT

  int _max_num_iterations;

public:
  /**
   * \brief GraphColor_VB constructor.
   * \param nv_: number of vertices in the graph
   * \param ne_: number of edges in the graph
   * \param row_map: the xadj array of the graph. Its size is nv_ +1
   * \param entries: adjacency array of the graph. Its size is ne_
   * \param coloring_handle: GraphColoringHandle object that holds the specification about the graph coloring,
   *    including parameters.
   */
  GraphColor_VB(
      nnz_lno_t nv_, size_type ne_,
      const_lno_row_view_t row_map, const_lno_nnz_view_t entries,
      HandleType *coloring_handle):
    GraphColor<HandleType,lno_row_view_t_,lno_nnz_view_t_>(nv_, ne_, row_map, entries, coloring_handle),
    _serialConflictResolution(coloring_handle->get_serial_conflict_resolution()),
    _ticToc(coloring_handle->get_tictoc()),
    _conflict_scheme(coloring_handle->get_conflict_list_type()),
    _pps_ratio(coloring_handle->get_min_reduction_for_conflictlist()),
    _min_vertex_cut_off(coloring_handle->get_min_elements_for_conflictlist()),
    _edge_filtering(coloring_handle->get_vb_edge_filtering()),
    _chunkSize(coloring_handle->get_vb_chunk_size()),
    _use_color_set(),
    _max_num_iterations(coloring_handle->get_max_number_of_iterations())
    {
      switch (coloring_handle->get_coloring_algo_type()){
      case COLORING_VB:
        this->_use_color_set = 0;
        break;
      case COLORING_VBBIT:
        this->_use_color_set = 2;
        break;
      case COLORING_VBCS:
        this->_use_color_set = 1;
        break;
      default: //cannnot get in here.
        this->_use_color_set = 0;
        break;
      }
    }

  /** \brief GraphColor_VB destructor.
    */
  virtual ~GraphColor_VB(){}

  /** \brief Function to color the vertices of the graphs. Performs a vertex-based coloring.
   * \param colors is the output array corresponding the color of each vertex. Size is this->nv.
   *   Attn: Color array must be nonnegative numbers. If there is no initial colors,
   *   it should be all initialized with zeros. Any positive value in the given array, will make the
   *   algorithm to assume that the color is fixed for the corresponding vertex.
   * \param num_phases: The number of iterations (phases) that algorithm takes to converge.
   */
  virtual void color_graph(color_view_type colors,int &num_loops){

    if (this->_ticToc) {
      std::cout
          << "\tVB params:" << std::endl
          << "\tuseConflictList:" << int (this->_conflict_scheme) << std::endl
          << "\talgorithm:" << (int)this->_use_color_set << std::endl
          << "\tserialConflictResolution:"  << (int) this->_serialConflictResolution << std::endl
          << "\tticToc:" << (int) this->_ticToc << std::endl
          << "\tuse_color_set:" << (int) this->_use_color_set << std::endl
          << "\tpps_ratio:" << this->_pps_ratio << std::endl
          << "\tmin_vertex_cut_off:" << this->_min_vertex_cut_off << std::endl
          << "\tedge_filtering:" << (int)this->_edge_filtering << std::endl
          << "\tmax_num_iterations:" << this->_max_num_iterations << std::endl
          << "\tchunkSize:" << this->_chunkSize << std::endl;
    }

    //if the edge filtering is selected, then we do swaps on the adj array.
    //to not to touch the given one, we copy the adj array.
    nnz_lno_temp_work_view_t adj_copy;

    //if we use edge-filtering, we perform swaps.
    //We need to copy the adjacency array so that we dont harm the original one.
    if (this->_edge_filtering){
      adj_copy = nnz_lno_temp_work_view_t(Kokkos::view_alloc(Kokkos::WithoutInitializing, "adj copy"), this->ne);
      Kokkos::deep_copy(adj_copy, this->adj);
    }

    //if color set algorithm is used, we need one more array to represent the range.
    nnz_lno_temp_work_view_t vertex_color_set;
    if (this->_use_color_set == 1){
      vertex_color_set = nnz_lno_temp_work_view_t("colorset", this->nv);
    }

    //the conflictlist
    nnz_lno_temp_work_view_t current_vertexList =
<<<<<<< HEAD
        nnz_lno_temp_work_view_t(Kokkos::ViewAllocateWithoutInitializing("vertexList"), this->nv);
=======
        nnz_lno_temp_work_view_t(Kokkos::view_alloc(Kokkos::WithoutInitializing, "vertexList"), this->nv);
>>>>>>> ee891845
    nnz_lno_t current_vertexListLength = this->nv;
    
    if(this->cp->get_use_vtx_list()){
      //get the vertexList from the color handle, if it exists.
      current_vertexList = this->cp->get_vertex_list();
      current_vertexListLength = this->cp->get_vertex_list_size();
    } else {
      //init vertexList sequentially.
      Kokkos::parallel_for("KokkosGraph::GraphColoring::InitList",
          my_exec_space(0, this->nv), functorInitList<nnz_lno_temp_work_view_t> (current_vertexList));
    }

    // the next iteration's conflict list
    nnz_lno_temp_work_view_t next_iteration_recolorList;
    // the size of the current conflictlist

    //the size of the next iteration's conflictlist
    single_dim_index_view_type next_iteration_recolorListLength;

    // if a conflictlist is used
    if (this->_conflict_scheme!= COLORING_NOCONFLICT){
      // Vertices to recolor. Will swap with vertexList.
      next_iteration_recolorList = nnz_lno_temp_work_view_t(Kokkos::view_alloc(Kokkos::WithoutInitializing, "recolorList"), this->nv);
      next_iteration_recolorListLength = single_dim_index_view_type("recolorListLength");
    }

    nnz_lno_t numUncolored = this->nv;


    double t, total=0.0;
    double total_time_greedy_phase=0.0;
    double total_time_find_conflicts=0.0;
    double total_time_serial_conflict_resolution=0.0;
    Kokkos::Timer timer;
    timer.reset();


    int iter=0;
    for (; (iter < this->_max_num_iterations) && (numUncolored>0); iter++){

      if (this->_edge_filtering)
      {
        // First color greedy speculatively,
        //some conflicts expected
        this->colorGreedyEF(
            this->xadj,
            adj_copy,
            colors,
            vertex_color_set,
            current_vertexList,
            current_vertexListLength);
      }
      else {
        // First color greedy speculatively,
        //some conflicts expected
        this->colorGreedy(
            this->xadj,
            this->adj,
            colors,
            vertex_color_set,
            current_vertexList,
            current_vertexListLength);
      }

      MyExecSpace().fence();

      if (this->_ticToc){
        t = timer.seconds();
        total += t;
        total_time_greedy_phase += t;
        std::cout << "\tTime speculative greedy phase " << iter << " : " << t << std::endl;
        timer.reset();
      }

      bool swap_work_arrays = true;
      if (this->_edge_filtering)
      {
      numUncolored = this->findConflicts(
          swap_work_arrays,
          this->xadj, adj_copy,
          colors, vertex_color_set,
          current_vertexList, current_vertexListLength,
          next_iteration_recolorList, next_iteration_recolorListLength);
      }
      else {
        numUncolored = this->findConflicts(
            swap_work_arrays,
            this->xadj, this->adj,
            colors, vertex_color_set,
            current_vertexList, current_vertexListLength,
            next_iteration_recolorList, next_iteration_recolorListLength);
      }

      MyExecSpace().fence();

      if (_ticToc){
        t = timer.seconds();
        total += t;
        total_time_find_conflicts += t;
        std::cout << "\tTime conflict detection " << iter << " : " << t << std::endl;
        timer.reset();
      }

      if (this->_serialConflictResolution) break; // Break after first iteration.
      if (this->_conflict_scheme != COLORING_NOCONFLICT && swap_work_arrays && (iter + 1< this->_max_num_iterations)){
        // Swap recolorList and vertexList
        nnz_lno_temp_work_view_t temp = current_vertexList;
        current_vertexList = next_iteration_recolorList;
        next_iteration_recolorList = temp;
        current_vertexListLength = numUncolored;
        next_iteration_recolorListLength = single_dim_index_view_type("recolorListLength");
      }

    }

    //if VBCS algorithm is used, the colors are converted back to original form.
    if (this->_use_color_set == 1){
      Kokkos::parallel_for("KokkosGraph::GraphColoring::SetFinalColors",
          my_exec_space(0, this->nv), set_final_colors (colors, vertex_color_set));
    }
    if (numUncolored > 0){

    	if (this->_edge_filtering)
    	{
    		// Resolve conflicts by recoloring in serial
    		this->resolveConflicts(
    				this->nv,
					this->xadj, adj_copy,
					colors,
					current_vertexList, current_vertexListLength
    		);
    	}
    	else {
    		// Resolve conflicts by recoloring in serial
    		this->resolveConflicts(
    				this->nv,
					this->xadj, this->adj,
					colors,
					current_vertexList, current_vertexListLength
    		);


    	}
    	MyExecSpace().fence();
    	if (_ticToc){
    		t = timer.seconds();
    		total += t;
        total_time_serial_conflict_resolution += t;
    		std::cout << "\tTime serial conflict resolution: " << t << std::endl;
    	}
    }
    num_loops = iter;

    this->cp->add_to_overall_coloring_time_phase1(total_time_greedy_phase);
    this->cp->add_to_overall_coloring_time_phase2(total_time_find_conflicts);
    this->cp->add_to_overall_coloring_time_phase3(total_time_serial_conflict_resolution);
  }    // color_graph (end)


private:
  /** \brief Performs speculative coloring based on the given colorings.
   *  \param xadj_: row map of the graph
   *  \param adj_: entries, columns of the graph
   *  \param vertex_colors_: colors corresponding to each vertex
   *  \param vertex_color_set: if VBCS is used, color set of each vertex
   *  \param current_vertexList_: current conflictlist
   *  \param current_vertexListLength_: size of current conflictlist
   */
  void colorGreedy(
      const_lno_row_view_t xadj_,
      const_lno_nnz_view_t adj_,
      color_view_type vertex_colors_,
      nnz_lno_temp_work_view_t vertex_color_set,
      nnz_lno_temp_work_view_t current_vertexList_,
      nnz_lno_t current_vertexListLength_) {

    nnz_lno_t chunkSize_ = this->_chunkSize; // Process chunkSize vertices in one chunk

    if (current_vertexListLength_ < 100*chunkSize_) chunkSize_ = 1;

    //if the algorithm VBBIT
    if (this->_use_color_set == 2) {
      //std::cout << ">>> functorGreedyColor_IMPLOG" << std::endl;    // WCMCLEN
      functorGreedyColor_IMPLOG gc(
          this->nv,
          xadj_, adj_,
          vertex_colors_,  current_vertexList_,
          current_vertexListLength_, chunkSize_);
      Kokkos::parallel_for("KokkosGraph::GraphColoring::GreedyColor_IMPLOG",
          my_exec_space(0, current_vertexListLength_/chunkSize_+1), gc);

    }
    // VBCS algorithm
    else if (this->_use_color_set == 1){
      //std::cout << ">>> functorGreedyColor_IMP" << std::endl;    // WCMCLEN
      functorGreedyColor_IMP gc(
          this->nv,
          xadj_, adj_,
          vertex_colors_, vertex_color_set, current_vertexList_,
          current_vertexListLength_, chunkSize_);
      Kokkos::parallel_for("KokkosGraph::GraphColoring::GreedyColor_IMP",
          my_exec_space(0, current_vertexListLength_/chunkSize_+1), gc);

    }
    //VB algorithm
    else if (this->_use_color_set == 0)
    {
      //std::cout << ">>> functorGreedyColor" << std::endl;    // WCMCLEN
      functorGreedyColor  gc(
          this->nv,
          xadj_, adj_,
          vertex_colors_,
          current_vertexList_, current_vertexListLength_, chunkSize_);
      Kokkos::parallel_for("KokkosGraph::GraphColoring::GreedyColor",
          my_exec_space(0, current_vertexListLength_/chunkSize_+1), gc);

    }
  }      // colorGreedy (end)



  /** \brief Performs speculative coloring based on the given colorings.
   *  \param xadj_: row map of the graph
   *  \param adj_: entries, columns of the graph
   *  \param vertex_colors_: colors corresponding to each vertex
   *  \param vertex_color_set: if VBCS is used, color set of each vertex
   *  \param current_vertexList_: current conflictlist
   *  \param current_vertexListLength_: size of current conflictlist
   */
  void  colorGreedyEF(
      const_lno_row_view_t xadj_,
      nnz_lno_temp_work_view_t adj_,
      color_view_type vertex_colors_,
      nnz_lno_temp_work_view_t vertex_color_set,
      nnz_lno_temp_work_view_t current_vertexList_,
      nnz_lno_t current_vertexListLength_) {

    nnz_lno_t chunkSize_ = this->_chunkSize; // Process chunkSize vertices in one chunk

    if (current_vertexListLength_ < 100*chunkSize_) chunkSize_ = 1;

    //if the algorithm VBBIT
    if (this->_use_color_set == 2) {

      //If edge filtering is applied
      //std::cout << ">>> functorGreedyColor_IMPLOG_EF" << std::endl;  // WCMCLEN
      functorGreedyColor_IMPLOG_EF gc(
          this->nv,
          xadj_, adj_,
          vertex_colors_, current_vertexList_,
          current_vertexListLength_, chunkSize_);
      Kokkos::parallel_for("KokkosGraph::GraphColoring::GreedyColor_IMPLOG_EF",
          my_exec_space(0, current_vertexListLength_/chunkSize_+1), gc);


    }
    // VBCS algorithm
    else if (this->_use_color_set == 1){
      //std::cout << ">>> functorGreedyColor_IMP_EF" << std::endl;    // WCMCLEN
      functorGreedyColor_IMP_EF gc(
          this->nv,
          xadj_, adj_,
          vertex_colors_, vertex_color_set, current_vertexList_,
          current_vertexListLength_, chunkSize_);
      Kokkos::parallel_for("KokkosGraph::GraphColoring::GreedyColor_IMP_EF",
          my_exec_space(0, current_vertexListLength_/chunkSize_+1), gc);
    }
    //VB algorithm
    else if (this->_use_color_set == 0)
    {
      //std::cout << ">>> functorGreedyColor_EF" << std::endl;    // WCMCLEN
      functorGreedyColor_EF  gc(
          this->nv,
          xadj_, adj_,
          vertex_colors_,
          current_vertexList_, current_vertexListLength_, chunkSize_);
      Kokkos::parallel_for("KokkosGraph::GraphColoring::GreedyColor_EF",
          my_exec_space(0, current_vertexListLength_/chunkSize_+1), gc);

    }
  }

  /** \brief Performs conflict resolution
   *  \param swap_work_arrays: An output parameter whether indicating whether the work arrays should be swapped or not.
   *  \param xadj_: row map of the graph
   *  \param adj_: entries, columns of the graph
   *  \param vertex_colors_: colors corresponding to each vertex
   *  \param vertex_color_set: if VBCS is used, color set of each vertex
   *  \param current_vertexList_: current conflictlist
   *  \param current_vertexListLength_: size of current conflictlist
   *  \param next_iteration_recolorList_: next conflictlist
   *  \param next_iteration_recolorListLength_: size of next conflictlist
   */
  template <typename adj_view_t>
  nnz_lno_t findConflicts(
      bool &swap_work_arrays,
      const_lno_row_view_t xadj_,
      adj_view_t adj_,
      color_view_type vertex_colors_,
      nnz_lno_temp_work_view_t vertex_color_set_,
      nnz_lno_temp_work_view_t current_vertexList_,
      nnz_lno_t current_vertexListLength_,
      nnz_lno_temp_work_view_t next_iteration_recolorList_,
      single_dim_index_view_type next_iteration_recolorListLength_) {

    swap_work_arrays = true;
    nnz_lno_t numUncolored = 0;
    if (this->_conflict_scheme == COLORING_NOCONFLICT){
      if (this->_use_color_set == 0 || this->_use_color_set == 2){
        functorFindConflicts_No_Conflist<adj_view_t> conf( this->nv, xadj_, adj_, vertex_colors_);
        Kokkos::parallel_reduce("KokkosGraph::GraphColoring::FindConflicts::CaseA", my_exec_space(0, current_vertexListLength_), conf, numUncolored);
      }
      else {
        functorFindConflicts_No_Conflist_IMP<adj_view_t> conf(this->nv, xadj_, adj_,vertex_colors_, vertex_color_set_);
        Kokkos::parallel_reduce("KokkosGraph::GraphColoring::FindConflicts::CaseB", my_exec_space(0, current_vertexListLength_), conf, numUncolored);
      }
    }
    else if (this->_conflict_scheme == COLORING_PPS){
      if (this->_use_color_set == 0 || this->_use_color_set == 2){
        // Check for conflicts. Compute numUncolored == numConflicts.
        functorFindConflicts_PPS<adj_view_t> conf(this->nv, xadj_, adj_,vertex_colors_,current_vertexList_);
        Kokkos::parallel_reduce("KokkosGraph::GraphColoring::FindConflicts::CaseC", my_exec_space(0, current_vertexListLength_), conf, numUncolored);
      }
      else {
        functorFindConflicts_PPS_IMP<adj_view_t> conf(
            this->nv, xadj_, adj_,vertex_colors_, vertex_color_set_, current_vertexList_);
        Kokkos::parallel_reduce("KokkosGraph::GraphColoring::FindConflicts::CaseD", my_exec_space(0, current_vertexListLength_), conf, numUncolored);
      }

      if( numUncolored && (current_vertexListLength_ >= this->_min_vertex_cut_off) &&
          (double (numUncolored) / current_vertexListLength_  <  (1.0 - this->_pps_ratio))){
        if (this->_ticToc){
          std::cout << "\tcreating work array with pps current_vertexListLength_:" <<
              current_vertexListLength_ << " params->min_vertex_cut_off:" << this->_min_vertex_cut_off << std::endl;
        }
        single_dim_index_host_view_type h_numUncolored(&numUncolored);
        Kokkos::deep_copy (next_iteration_recolorListLength_, h_numUncolored);
        Kokkos::parallel_scan ("KokkosGraph::GraphColoring::PrefixSum",
            my_exec_space(0, current_vertexListLength_),
            ppsWorklistFunctorVB<nnz_lno_temp_work_view_t>(this->nv, current_vertexList_, next_iteration_recolorList_));
      }
      else {
        swap_work_arrays = false;
      }
    }
    else { // worklist scheme COLORING_ATOMIC
      if (this->_use_color_set == 0 || this->_use_color_set == 2){
        // Check for conflicts. Compute numUncolored == numConflicts.
        functorFindConflicts_Atomic<adj_view_t> conf(this->nv,
            xadj_, adj_,vertex_colors_,current_vertexList_,
            next_iteration_recolorList_, next_iteration_recolorListLength_);
        Kokkos::parallel_reduce("KokkosGraph::GraphColoring::FindConflictsAtomic",
            my_exec_space(0, current_vertexListLength_), conf, numUncolored);
      }
      else {
        functorFindConflicts_Atomic_IMP<adj_view_t> conf(this->nv,
            xadj_, adj_,vertex_colors_, vertex_color_set_,
            current_vertexList_,next_iteration_recolorList_, next_iteration_recolorListLength_);
        Kokkos::parallel_reduce("KokkosGraph::GraphColoring::FindConflictsAtomic_IMP",
            my_exec_space(0, current_vertexListLength_), conf, numUncolored);
      }
    }
    if (this->_ticToc){
      std::cout << "\tnumUncolored:" << numUncolored << std::endl;
    }
    return numUncolored;
  }

  /** \brief Performs serial conflict resolution
   *  \param nv: Number of vertices
   *  \param xadj_: row map of the graph
   *  \param adj_: entries, columns of the graph
   *  \param vertex_colors_: colors corresponding to each vertex
   *  \param current_vertexList_: current conflictlist
   *  \param current_vertexListLength_: size of current conflictlist
   */
  template <typename adj_view_t>
  void  resolveConflicts(
      nnz_lno_t _nv,
      const_lno_row_view_t xadj_,
      adj_view_t adj_,
      color_view_type vertex_colors_,
      nnz_lno_temp_work_view_t current_vertexList_,
      size_type current_vertexListLength_) {

    color_t *forbidden = new color_t[_nv];
    nnz_lno_t i=0;
    nnz_lno_t end = _nv;
    typename nnz_lno_temp_work_view_t::HostMirror h_recolor_list;

    if (this->_conflict_scheme != COLORING_NOCONFLICT){
      end = current_vertexListLength_;
      h_recolor_list = Kokkos::create_mirror_view (current_vertexList_);
      Kokkos::deep_copy (h_recolor_list, current_vertexList_);
    }
    color_host_view_t h_colors = Kokkos::create_mirror_view (vertex_colors_);
    typename const_lno_row_view_t::HostMirror h_idx = Kokkos::create_mirror_view (xadj_);
    typename adj_view_t::HostMirror h_adj = Kokkos::create_mirror_view (adj_);


    Kokkos::deep_copy (h_colors, vertex_colors_);
    Kokkos::deep_copy (h_idx, xadj_);
    Kokkos::deep_copy (h_adj, adj_);

    for (nnz_lno_t k=0; k <end; k++){
      if (this->_conflict_scheme != COLORING_NOCONFLICT){
        i = h_recolor_list(k);
      }
      else {
        // Check for uncolored vertices
        i = k;
      }
      if (h_colors(i) > 0) continue;
      for (size_type j=h_idx(i); j<h_idx(i+1); j++){
        if (h_adj(j) == i) continue; // Skip self-loops
        forbidden[h_colors(h_adj(j))] = i;
      }
      // color vertex i with smallest available color
      int c=1;
      while (forbidden[c]==i) c++;
      h_colors(i) = c;
    }
    Kokkos::deep_copy (vertex_colors_, h_colors);
    delete [] forbidden;
  }

public:
  //Speculative Coloring Functors

  /**
   * Functor for VBBIT algorithms speculative coloring with edge filtering.
   */
  struct functorGreedyColor_IMPLOG_EF {
    nnz_lno_t nv;
    const_lno_row_view_t _idx; //rowmap
    nnz_lno_temp_work_view_t _adj; //entries
    color_view_type _colors; // vertex colors
    nnz_lno_temp_work_view_t _vertexList; // conflictlist
    nnz_lno_t _vertexListLength;
    nnz_lno_t _chunkSize;

    functorGreedyColor_IMPLOG_EF(
        nnz_lno_t nv_,
        const_lno_row_view_t xadj_,
		nnz_lno_temp_work_view_t adj_,
        color_view_type colors,
        nnz_lno_temp_work_view_t vertexList,
        nnz_lno_t vertexListLength,
        nnz_lno_t chunkSize) :nv(nv_), _idx(xadj_), _adj(adj_), _colors(colors),
      _vertexList(vertexList), _vertexListLength(vertexListLength), _chunkSize(chunkSize){}

    KOKKOS_INLINE_FUNCTION
    void operator()(const nnz_lno_t ii) const {
      nnz_lno_t i = 0;

      //outer loop is on chunks, a thread is assigned as many vertex as the chunksize
      for (nnz_lno_t ichunk=0; ichunk<_chunkSize; ichunk++){
        if (ii*_chunkSize +ichunk < _vertexListLength){
          i = _vertexList(ii*_chunkSize +ichunk);
        }
        else{
          continue;
        }

        if (_colors(i) > 0) continue; // Already colored this vertex

        size_type my_xadj_end = _idx(i+1);
        size_type xadjbegin = _idx(i);

        // Do multiple passes if array is too small.
        color_t degree = my_xadj_end-xadjbegin; // My degree
        color_t offset = 0;

        //we parse the neigborlist multiple times,
        //each time we look for a certain range of colors.
        for (; (offset <= degree + VBBIT_COLORING_FORBIDDEN_SIZE); offset += VBBIT_COLORING_FORBIDDEN_SIZE){

          // Forbidden colors
          //we use a single (long) int for forbidden colors
          ban_type forbidden = 0;

          // Check nbors, fill forbidden array.
          for (size_type j=xadjbegin; j<my_xadj_end; ++j){
            nnz_lno_t n  = _adj(j);
            if (n == i || n >= nv) continue; // Skip self-loops
            color_t c = _colors(n);

            color_t color_offset = c-offset;
            //if color is within the current range, or if its color is in a previously traversed range
            if (c && color_offset <= VBBIT_COLORING_FORBIDDEN_SIZE){
              //apply edge filtering, place it to front of the adjacency list,
              //so that we wont see that anymore.
              if (j > xadjbegin){
                _adj(j) = _adj(xadjbegin);
                _adj(xadjbegin) = n;
              }
              ++xadjbegin;

              //if it is in the current range, then add the color to banned colors
              if (c > offset){
                //convert color to bit representation.
                ban_type ban_color_bit = 1;
                ban_color_bit = ban_color_bit << (color_offset - 1);
                //add it to forbidden colors
                forbidden = forbidden | ban_color_bit;
                //if there are no available colors in this range,
                //early exit, no need to traverse the rest.
                if (~forbidden == 0) {
                  break;
                }
              }
            }
          }

          forbidden = ~(forbidden);
          //check if an available color exits.
          if (forbidden){
            //if there is an available color, choose the first color,
            //using 2s complement.
            ban_type my_new_color = forbidden & (-forbidden);
            color_t val = 1;
            //convert it back to decimal color.
            while ((my_new_color & 1) == 0) {
              ++val;
              my_new_color = my_new_color >> 1;
            }
            _colors(i) = val + offset;
            break;
          }
        }
      }
    }
  };

  /**
   * Functor for VBBIT algorithms speculative coloring without edge filtering.
   */
  struct functorGreedyColor_IMPLOG {

    nnz_lno_t nv;
    const_lno_row_view_t _idx;
    const_lno_nnz_view_t _adj;
    color_view_type _colors;
    nnz_lno_temp_work_view_t _vertexList;
    nnz_lno_t _vertexListLength;
    nnz_lno_t _chunkSize;

    functorGreedyColor_IMPLOG(
        nnz_lno_t nv_,
        const_lno_row_view_t xadj_,
        const_lno_nnz_view_t adj_,
        color_view_type colors,
        nnz_lno_temp_work_view_t vertexList,
        nnz_lno_t vertexListLength,
        nnz_lno_t chunkSize) : nv(nv_),
          _idx(xadj_), _adj(adj_), _colors(colors),
          _vertexList(vertexList), _vertexListLength(vertexListLength), _chunkSize(chunkSize){}

    KOKKOS_INLINE_FUNCTION
    void operator()(const nnz_lno_t ii) const {
      nnz_lno_t i = 0;
      for (nnz_lno_t ichunk=0; ichunk<_chunkSize; ichunk++){
        if (ii*_chunkSize +ichunk < _vertexListLength)
          i = _vertexList(ii*_chunkSize +ichunk);
        else
          continue;

        if (_colors(i) > 0) continue; // Already colored this vertex

        size_type my_xadj_end = _idx(i+1);
        size_type xadjbegin = _idx(i);
        // Do multiple passes if array is too small.
        color_t degree = my_xadj_end - xadjbegin; // My degree
        color_t offset = 0;

        for (; (offset <= degree + VBBIT_COLORING_FORBIDDEN_SIZE); offset += VBBIT_COLORING_FORBIDDEN_SIZE){

          ban_type forbidden = 0; // Forbidden colors

          // Check nbors, fill forbidden array.
          for (size_type j=xadjbegin; j<my_xadj_end; ++j){
            nnz_lno_t n  = _adj(j);
            if (n == i || n >= nv) continue; // Skip self-loops
            color_t c = _colors(n);
            color_t color_offset = c-offset;
            //if color is in the current range
            //convert it to binary and add it to forbidden
            if (color_offset <= VBBIT_COLORING_FORBIDDEN_SIZE && c > offset){

              ban_type ban_color_bit = 1;
              ban_color_bit = ban_color_bit << (color_offset - 1);

              forbidden = forbidden | ban_color_bit;
              if (~forbidden == 0) {
                break;
              }
            }
          }
          forbidden = (~forbidden);

          if (forbidden){
            ban_type my_new_color = forbidden & (-forbidden);

            color_t val = 1;

            while ((my_new_color & 1) == 0) {
              ++val;
              my_new_color = my_new_color >> 1;
            }
            _colors(i) = val + offset;
            break;
          }
        }
      }
    }

  };

  /**
   * Functor for VBCS algorithms speculative coloring with edge filtering.
   */
  struct functorGreedyColor_IMP_EF {

    nnz_lno_t nv;
    const_lno_row_view_t _xadj;
    nnz_lno_temp_work_view_t _adj;
    color_view_type _colors;
    nnz_lno_temp_work_view_t _color_set ;
    nnz_lno_temp_work_view_t _vertexList;
    nnz_lno_t _vertexListLength;
    nnz_lno_t _chunkSize;

    functorGreedyColor_IMP_EF(
        nnz_lno_t nv_,
        const_lno_row_view_t xadj_,
        nnz_lno_temp_work_view_t adj_,
        color_view_type colors, nnz_lno_temp_work_view_t color_set,
        nnz_lno_temp_work_view_t vertexList,
        nnz_lno_t vertexListLength,
        nnz_lno_t chunkSize): nv(nv_),
        _xadj(xadj_), _adj(adj_),
        _colors(colors), _color_set(color_set),
        _vertexList(vertexList), _vertexListLength(vertexListLength),
        _chunkSize(chunkSize){}

    KOKKOS_INLINE_FUNCTION
    void operator()(const nnz_lno_t &ii) const {
      nnz_lno_t i = 0;
      for (nnz_lno_t ichunk=0; ichunk<_chunkSize; ichunk++){
        if (ii*_chunkSize +ichunk < _vertexListLength)
          i = _vertexList(ii*_chunkSize +ichunk);
        else
          continue;

        if (_colors(i) > 0) continue; // Already colored this vertex
        size_type xadj_end = _xadj(i+1);
        size_type xadj_begin = _xadj(i);

        //my color set starts from zero, but if we are leaving vertices
        //that cannot be colored in this iteration, we retrieve it from their previous color_sets.
        nnz_lno_t my_color_set = 0;
        while (1){
          color_t ban_colors = 0;

          for (size_type j = xadj_begin; j < xadj_end && ~ban_colors; ++j){
            nnz_lno_t n = _adj(j);
            if (n == i|| n >= nv) continue; // Skip self-loops

            nnz_lno_t neighbor_color_set = _color_set(n);
            //only if the neigbor has the same color set
            if (neighbor_color_set <= my_color_set ){
              color_t ncolor = _colors(n);
              if (ncolor){
                if(j > xadj_begin){
                  _adj(j) = _adj(xadj_begin);
                  _adj(xadj_begin) = n;
                }
                ++xadj_begin;
                if (neighbor_color_set == my_color_set){
                  ban_colors = ban_colors | ncolor;
                }
              }
            }
          }

          ban_colors = ~(ban_colors);
          if (ban_colors){
            color_t my_color = ban_colors & (-ban_colors);
            _color_set(i) = my_color_set;
            _colors(i) = my_color;
            break;
          }
          else{
            my_color_set += 1;
          }
        }
      }
    }
  };

  /**
   * Functor for VBCS algorithms speculative coloring without edge filtering.
   */
  struct functorGreedyColor_IMP {

    nnz_lno_t nv;
    const_lno_row_view_t _xadj;
    const_lno_nnz_view_t _adj;
    color_view_type _colors;
    nnz_lno_temp_work_view_t _color_set ;
    nnz_lno_temp_work_view_t _vertexList;
    nnz_lno_t _vertexListLength;
    nnz_lno_t _chunkSize;


    functorGreedyColor_IMP(
        nnz_lno_t nv_,
        const_lno_row_view_t xadj_,
        const_lno_nnz_view_t adj_,
        color_view_type colors,
        nnz_lno_temp_work_view_t color_set,
        nnz_lno_temp_work_view_t vertexList,
        nnz_lno_t vertexListLength,
        nnz_lno_t chunkSize
    ) : nv (nv_),
      _xadj(xadj_), _adj(adj_),
      _colors(colors), _color_set(color_set),
      _vertexList(vertexList), _vertexListLength(vertexListLength),
      _chunkSize(chunkSize){}

    KOKKOS_INLINE_FUNCTION
    void operator()(const nnz_lno_t &ii) const {
      nnz_lno_t i = 0;
      for (nnz_lno_t ichunk=0; ichunk<_chunkSize; ichunk++){
        if (ii*_chunkSize +ichunk < _vertexListLength)
          i = _vertexList(ii*_chunkSize +ichunk);
        else
          continue;

        if (_colors(i) > 0) continue; // Already colored this vertex
        size_type xadj_end = _xadj(i+1);
        size_type xadj_begin = _xadj(i);

        //my color set starts from zero, but if we are leaving vertices
        //that cannot be colored in this iteration, we retrieve it from their previous color_sets.
        nnz_lno_t my_color_set =  0;
        //idx degree = xadj_end - xadj_begin;
        for (; ;){
          color_t ban_colors = 0;
          for (size_type j = xadj_begin; j < xadj_end ;++j){
            nnz_lno_t n = _adj(j);
            if (n == i|| n >= nv) continue; // Skip self-loops
            if ( my_color_set == _color_set(n)){
              ban_colors = ban_colors | _colors(n);
              if (~ban_colors == 0){
                break;
              }
            }
          }

          ban_colors = ~(ban_colors);

          if (ban_colors){
            color_t my_color = ban_colors & (-ban_colors);
            _color_set(i) = my_color_set;
            _colors(i) = my_color;
            break;
          }
          else{
            my_color_set += 1;
          }
        }
      }
    }
  };

  /**
   * Functor for VB algorithm speculative coloring with edge filtering.
   */
  struct functorGreedyColor_EF {
    nnz_lno_t nv;
    const_lno_row_view_t _idx;
    nnz_lno_temp_work_view_t _adj;
    color_view_type _colors;
    nnz_lno_temp_work_view_t _vertexList;
    nnz_lno_t _vertexListLength;
    nnz_lno_t _chunkSize;

    functorGreedyColor_EF(
        nnz_lno_t nv_,
        const_lno_row_view_t xadj_,
		nnz_lno_temp_work_view_t adj_,
        color_view_type colors,
        nnz_lno_temp_work_view_t vertexList,
        nnz_lno_t vertexListLength,
        nnz_lno_t chunkSize
    ) : nv (nv_),
      _idx(xadj_), _adj(adj_), _colors(colors),
      _vertexList(vertexList), _vertexListLength(vertexListLength), _chunkSize(chunkSize){}

    KOKKOS_INLINE_FUNCTION
    void operator()(const nnz_lno_t ii) const {
      // Color vertex i with smallest available color.
      //
      // Each thread colors a chunk of vertices to prevent all
      // vertices getting the same color.
      //
      // This version uses a bool array of size FORBIDDEN_SIZE.
      // TODO: With chunks, the forbidden array should be char/int
      //       and reused for all vertices in the chunk.
      //
      nnz_lno_t i = 0;
      for (nnz_lno_t ichunk=0; ichunk<_chunkSize; ichunk++){
        if (ii*_chunkSize +ichunk < _vertexListLength)
          i = _vertexList(ii*_chunkSize +ichunk);
        else
          continue;

        if (_colors(i) > 0) continue; // Already colored this vertex

        bool foundColor = false; // Have we found a valid color?

        // Use forbidden array to find available color.
        // This array should be small enough to fit in fast memory (use Kokkos memoryspace?)
        bool forbidden[VB_COLORING_FORBIDDEN_SIZE]; // Forbidden colors

        // Do multiple passes if array is too small.
        color_t degree = _idx(i+1)-_idx(i); // My degree
        size_type my_xadj_end = _idx(i+1);
        color_t offset = 0;
        size_type xadjbegin = _idx(i);

        for (; (offset <= degree + VB_COLORING_FORBIDDEN_SIZE) && (!foundColor); offset += VB_COLORING_FORBIDDEN_SIZE){
          // initialize
          for (int j=0; j< VB_COLORING_FORBIDDEN_SIZE; j++){
            forbidden[j] = false;
          }
          if (offset == 0) forbidden[0] = true; // by convention, start at 1

          // Check nbors, fill forbidden array.
          for (size_type j=xadjbegin; j<my_xadj_end; ++j){
            nnz_lno_t n  = _adj(j);
            if (n == i|| n >= nv) {
              continue; // Skip self-loops
            }
            color_t c= _colors(n);
            // Removed option to leave potentially conflicted vertices uncolored.
            //if (c== -1){ // Nbor is being colored at same time
            //  _colors[i] = 0; // Neutral color, skip and recolor later
            //  foundColor = true;
            //  return;
            //}
            if ((c>= offset) && (c-offset < VB_COLORING_FORBIDDEN_SIZE)){
              forbidden[c-offset] = true;
            }
            if (c && c-offset < VB_COLORING_FORBIDDEN_SIZE){
              if (j > xadjbegin){
                _adj(j) = _adj(xadjbegin);
                _adj(xadjbegin) = n;
              }
              ++xadjbegin;
            }

          }

          // color vertex i with smallest available color (FirstFit)
          // TODO: Add options for other color choices (Random, LeastUsed)
          for (int c=0; c< VB_COLORING_FORBIDDEN_SIZE; c++){
            if (!forbidden[c]){
              _colors(i) = offset+c;
              //_colors[i] += (i&1); // RandX strategy to reduce conflicts
              foundColor = true;
              break;
            }
          }
        }
      }
    }

  };


  /**
   * Functor for VB algorithm speculative coloring without edge filtering.
   */
  struct functorGreedyColor {
    nnz_lno_t nv;
    const_lno_row_view_t _idx;
    const_lno_nnz_view_t _adj;
    color_view_type _colors;
    nnz_lno_temp_work_view_t _vertexList;
    nnz_lno_t _vertexListLength;
    nnz_lno_t _chunkSize;

    functorGreedyColor(
        nnz_lno_t nv_,
        const_lno_row_view_t xadj_,
        const_lno_nnz_view_t adj_,
        color_view_type colors,
        nnz_lno_temp_work_view_t vertexList,
        nnz_lno_t vertexListLength,
        nnz_lno_t chunkSize
    ) : nv (nv_),
      _idx(xadj_), _adj(adj_), _colors(colors),
      _vertexList(vertexList), _vertexListLength(vertexListLength), _chunkSize(chunkSize){}

    KOKKOS_INLINE_FUNCTION
    void operator()(const nnz_lno_t ii) const {
      // Color vertex i with smallest available color.
      //
      // Each thread colors a chunk of vertices to prevent all
      // vertices getting the same color.
      //
      // This version uses a bool array of size FORBIDDEN_SIZE.
      // TODO: With chunks, the forbidden array should be char/int
      //       and reused for all vertices in the chunk.
      //
      nnz_lno_t i = 0;
      for (nnz_lno_t ichunk=0; ichunk<_chunkSize; ichunk++){
        if (ii*_chunkSize +ichunk < _vertexListLength)
          i = _vertexList(ii*_chunkSize +ichunk);
        else
          continue;

        if (_colors(i) > 0) continue; // Already colored this vertex

        bool foundColor = false; // Have we found a valid color?

        // Use forbidden array to find available color.
        // This array should be small enough to fit in fast memory (use Kokkos memoryspace?)
        bool forbidden[VB_COLORING_FORBIDDEN_SIZE]; // Forbidden colors

        // Do multiple passes if array is too small.
        color_t degree = _idx(i+1)-_idx(i); // My degree
        color_t offset = 1;
        for (; (offset <= degree + VB_COLORING_FORBIDDEN_SIZE) && (!foundColor); offset += VB_COLORING_FORBIDDEN_SIZE){
          // initialize
          for (int j=0; j< VB_COLORING_FORBIDDEN_SIZE; j++){
            forbidden[j] = false;
          }

          // Check nbors, fill forbidden array.
          for (size_type j=_idx(i); j<_idx(i+1); j++){
            if (_adj(j) == i|| _adj(j)  >= nv) continue; // Skip self-loops
            color_t c= _colors(_adj(j));
            // Removed option to leave potentially conflicted vertices uncolored.
            //if (c== -1){ // Nbor is being colored at same time
            //  _colors[i] = 0; // Neutral color, skip and recolor later
            //  foundColor = true;
            //  return;
            //}
            if ((c>= offset) && (c-offset < VB_COLORING_FORBIDDEN_SIZE))
              forbidden[c-offset] = true;
          }

          // color vertex i with smallest available color (FirstFit)
          // TODO: Add options for other color choices (Random, LeastUsed)
          for (int c=0; c< VB_COLORING_FORBIDDEN_SIZE; c++){
            if (!forbidden[c]){
              _colors(i) = offset+c;
              //_colors[i] += (i&1); // RandX strategy to reduce conflicts
              foundColor = true;
              break;
            }
          }
        }
      }
    }
  };      // functorGreedyColor  (end)


  //Conflict find and worklist creation functors.

  /**
   * Finds conflicts without creating a new worklist
   */
  template <typename adj_view_t>
  struct functorFindConflicts_No_Conflist {

    nnz_lno_t nv;
    const_lno_row_view_t _idx;
    adj_view_t _adj;
    color_view_type _colors;

    functorFindConflicts_No_Conflist(
        nnz_lno_t nv_,
        const_lno_row_view_t xadj_,
		adj_view_t adj_,
        color_view_type colors) : nv (nv_),
          _idx(xadj_), _adj(adj_),_colors(colors)
    {
    }

    KOKKOS_INLINE_FUNCTION
    void operator()(const nnz_lno_t ii, nnz_lno_t &numConflicts) const {

      color_t my_color = _colors(ii);
      size_type xadjend = _idx(ii+1);
      size_type j=_idx(ii);
#ifdef DEGREECOMP
      idx myDegree = xadjend - j;
#endif
      for (; j< xadjend; j++){
        nnz_lno_t neighbor = _adj(j);

        if (
#ifndef DEGREECOMP
            ii < neighbor && neighbor < nv &&
#endif
            _colors(neighbor) == my_color
#ifdef DEGREECOMP
            && (myDegree < _idx(neighbor + 1) - _idx(neighbor) ||
                (myDegree == _idx(neighbor + 1) - _idx(neighbor) && ii < neighbor))
#endif
        ) {
          //std::cout << "me:" << ii << " n:" << neighbor << " color:" << my_color << std::endl;
          _colors(ii) = 0; // Uncolor vertex i
          numConflicts += 1;
          break; // Once i is uncolored and marked conflict
        }
      }
    }
  };


  /**
   * Finds conflicts by marking the work vertices to be used later for creation of new worklist with PPS
   */
  template <typename adj_view_t>
  struct functorFindConflicts_PPS {
    nnz_lno_t nv;
    const_lno_row_view_t _idx;
    adj_view_t _adj;
    color_view_type _colors;
    nnz_lno_temp_work_view_t _vertexList;

    functorFindConflicts_PPS(
        nnz_lno_t nv_,
        const_lno_row_view_t xadj_, adj_view_t adj_,
        color_view_type colors,
        nnz_lno_temp_work_view_t vertexList) :
          nv (nv_),
          _idx(xadj_), _adj(adj_), _colors(colors),
          _vertexList(vertexList) {}

    KOKKOS_INLINE_FUNCTION
    void operator()(const nnz_lno_t ii, nnz_lno_t &numConflicts) const {
      nnz_lno_t i = _vertexList(ii);
      color_t my_color = _colors(i);
      // check vertex i conflicts

      size_type xadjend = _idx(i+1);
      size_type j=_idx(i);
#ifdef DEGREECOMP
      idx myDegree = xadjend - j;
#endif
      for (; j<xadjend; j++){
        nnz_lno_t neighbor = _adj(j);
        if (
#ifndef DEGREECOMP
            i < neighbor && neighbor < nv &&
#endif
            _colors(neighbor) == my_color
#ifdef DEGREECOMP
            && (myDegree < _idx(neighbor + 1) - _idx(neighbor)
                                                     || (myDegree == _idx(neighbor + 1) - _idx(neighbor) && i < neighbor))
#endif
        ) {
          _colors(i) = 0; // Uncolor vertex i
          _vertexList(ii) += nv;
          numConflicts += 1;
          break; // Once i is uncolored and marked conflict
        }
      }
    }
  };


  /**
   * Finds conflicts and creates new worklist using atomic operations.
   */
  template <typename adj_view_t>
  struct functorFindConflicts_Atomic {
    nnz_lno_t nv;
    const_lno_row_view_t _idx;
    adj_view_t _adj;
    color_view_type _colors;
    nnz_lno_temp_work_view_t _vertexList;
    nnz_lno_temp_work_view_t _recolorList;
    single_dim_index_view_type _recolorListLength;


    functorFindConflicts_Atomic(
        nnz_lno_t nv_,
        const_lno_row_view_t xadj_,
        adj_view_t adj_,
        color_view_type colors,
        nnz_lno_temp_work_view_t vertexList,
        nnz_lno_temp_work_view_t recolorList,
        single_dim_index_view_type recolorListLength
    ) : nv (nv_),
      _idx(xadj_), _adj(adj_), _colors(colors),
      _vertexList(vertexList),
      _recolorList(recolorList),
      _recolorListLength(recolorListLength){}

    KOKKOS_INLINE_FUNCTION
    void operator()(const nnz_lno_t ii, nnz_lno_t &numConflicts) const {
      typedef typename std::remove_reference< decltype( _recolorListLength() ) >::type atomic_incr_type;

      nnz_lno_t i = _vertexList(ii);
      color_t my_color = _colors(i);

      size_type xadjend = _idx(i+1);
      size_type j=_idx(i);
#ifdef DEGREECOMP
      idx myDegree = xadjend - j;
#endif

      for (; j < xadjend; j++){
        nnz_lno_t neighbor = _adj(j);
        if (
#ifndef DEGREECOMP
            i < neighbor && neighbor < nv &&
#endif
            _colors(neighbor) == my_color
#ifdef DEGREECOMP
            && (myDegree < _idx(neighbor + 1) - _idx(neighbor) ||
                (myDegree == _idx(neighbor + 1) - _idx(neighbor) && i < neighbor))
#endif
        ) {
          _colors(i) = 0; // Uncolor vertex i
          // Atomically add vertex i to recolorList
          const nnz_lno_t k = Kokkos::atomic_fetch_add( &_recolorListLength(), atomic_incr_type(1));
          _recolorList(k) = i;
          numConflicts += 1;
          break; // Once i is uncolored and marked conflict
        }
      }
    }
  };    // struct functorFindConflicts_Atomic (end)


  /**
   * VBCS:  Finds conflicts without creating a new worklist
   */
  template <typename adj_view_t>

  struct functorFindConflicts_No_Conflist_IMP {

    nnz_lno_t nv;
    const_lno_row_view_t _xadj;
    adj_view_t _adj;
    color_view_type _colors;
    nnz_lno_temp_work_view_t _color_sets;


    functorFindConflicts_No_Conflist_IMP(
        nnz_lno_t nv_,
        const_lno_row_view_t xadj_,
		adj_view_t adj_,
        color_view_type colors,
        nnz_lno_temp_work_view_t color_sets
    ) : nv (nv_),
      _xadj(xadj_), _adj(adj_), _colors(colors), _color_sets(color_sets){}

    KOKKOS_INLINE_FUNCTION
    void operator()(const nnz_lno_t ii, nnz_lno_t &numConflicts) const {
      color_t my_color = _colors(ii);
      if (my_color == 0){
        // this should only happen when one_color_set_per_iteration is set to true.
        numConflicts++;
      }
      else {
        nnz_lno_t my_color_set = _color_sets(ii);
        size_type my_xadj_end = _xadj(ii+1);
        // check vertex i conflicts

        size_type j=_xadj(ii);
#ifdef DEGREECOMP
        idx myDegree = my_xadj_end - j;
#endif

        for (; j<my_xadj_end; j++){
          nnz_lno_t neighbor = _adj(j);
          if (
#ifndef DEGREECOMP
              ii < neighbor && neighbor < nv &&
#endif
              _colors(neighbor) == my_color && my_color_set == _color_sets(neighbor)
#ifdef DEGREECOMP
              && (myDegree < _xadj(neighbor + 1) - _xadj(neighbor)||
                  (myDegree == _xadj(neighbor + 1) - _xadj(neighbor) && ii < neighbor))
#endif
          ) {
            _colors(ii) = 0; // Uncolor vertex i
            _color_sets(ii) = 0;
            numConflicts++;
            break; // Once i is uncolored and marked conflict
          }
        }

      }
    }
  };    // functorFindConflicts_No_Conflist_IMP (end)


  /**
   * VBCS: Finds conflicts by marking the work vertices to be used later for creation of new worklist with PPS
   */
  template <typename adj_view_t>
  struct functorFindConflicts_PPS_IMP {
    nnz_lno_t nv;
    const_lno_row_view_t _xadj;
    adj_view_t _adj;
    color_view_type _colors;
    nnz_lno_temp_work_view_t _color_sets;
    nnz_lno_temp_work_view_t _vertexList;

    functorFindConflicts_PPS_IMP(
        nnz_lno_t nv_,
        const_lno_row_view_t xadj_,
		adj_view_t adj_,
        color_view_type colors,
        nnz_lno_temp_work_view_t color_sets,
        nnz_lno_temp_work_view_t vertexList
    ) : nv (nv_),
      _xadj(xadj_), _adj(adj_), _colors(colors), _color_sets(color_sets),
      _vertexList(vertexList) {}

    KOKKOS_INLINE_FUNCTION
    void operator()(const nnz_lno_t ii, nnz_lno_t &numConflicts) const {
      //go through vertices, marking in _vertexList those which are uncolored or in conflict.
      nnz_lno_t i = _vertexList(ii);
      color_t my_color = _colors(i);
      if (my_color == 0){
        _vertexList(ii) += nv;
        numConflicts++;
      }
      else {
        nnz_lno_t my_color_set = _color_sets(i);
        size_type my_xadj_end = _xadj(i+1);
        // check vertex i conflicts

        size_type j=_xadj(i);
#ifdef DEGREECOMP
        idx myDegree = my_xadj_end - j;
#endif
        for (; j<my_xadj_end; j++){
          nnz_lno_t neighbor = _adj(j);
          if (
#ifndef DEGREECOMP
              i < neighbor && neighbor < nv &&
#endif
              _colors(neighbor) == my_color && my_color_set == _color_sets(neighbor)
#ifdef DEGREECOMP
              && (myDegree < _xadj(neighbor + 1) - _xadj(neighbor)||
                  (myDegree == _xadj(neighbor + 1) - _xadj(neighbor) && i < neighbor))
#endif
          ) {
            _colors(i) = 0; // Uncolor vertex i
            _color_sets(i) = 0;
            _vertexList(ii) += nv;
            numConflicts++;
            break; // Once i is uncolored and marked conflict
          }
        }
      }
    }
  };    // functorFindConflicts_PPS_IMP (end)


  /**
   * VBCS:Finds conflicts and creates new worklist using atomic operations.
   */
  template <typename adj_view_t>
  struct functorFindConflicts_Atomic_IMP {

    nnz_lno_t nv;
    const_lno_row_view_t _xadj;
    adj_view_t _adj;
    color_view_type _colors;
    nnz_lno_temp_work_view_t _color_sets;
    nnz_lno_temp_work_view_t _vertexList;
    nnz_lno_temp_work_view_t _recolorList;
    single_dim_index_view_type _recolorListLength;


    functorFindConflicts_Atomic_IMP(
        nnz_lno_t nv_,
        const_lno_row_view_t xadj_,
		adj_view_t adj_,
        color_view_type colors,
        nnz_lno_temp_work_view_t color_sets,
        nnz_lno_temp_work_view_t vertexList,
        nnz_lno_temp_work_view_t recolorList,
        single_dim_index_view_type recolorListLength
    ) : nv (nv_),
      _xadj(xadj_), _adj(adj_), _colors(colors), _color_sets(color_sets),
      _vertexList(vertexList),
      _recolorList(recolorList),
      _recolorListLength(recolorListLength){}

    KOKKOS_INLINE_FUNCTION
    void operator()(const nnz_lno_t ii, nnz_lno_t &numConflicts) const {
      typedef typename std::remove_reference< decltype( _recolorListLength() ) >::type atomic_incr_type;
      nnz_lno_t i = _vertexList(ii);
      color_t my_color = _colors(i);
      if (my_color == 0){
        // this should only happen when one_color_set_per_iteration is set to true.
        const nnz_lno_t k = Kokkos::atomic_fetch_add( &_recolorListLength(), atomic_incr_type(1));
        _recolorList(k) = i;
        numConflicts++;
      }
      else {
        nnz_lno_t my_color_set = _color_sets(i);
        size_type my_xadj_end = _xadj(i+1);
        // check vertex i conflicts

        size_type j=_xadj(i);
#ifdef DEGREECOMP
        idx myDegree = my_xadj_end - j;
#endif
        for (; j< my_xadj_end; j++){
          nnz_lno_t neighbor = _adj(j);
          if (
#ifndef DEGREECOMP
              i < neighbor && neighbor < nv &&
#endif
              _colors(neighbor) == my_color && my_color_set == _color_sets(neighbor)
#ifdef DEGREECOMP
              && (myDegree < _xadj(neighbor + 1) - _xadj(neighbor)||
                  (myDegree == _xadj(neighbor + 1) - _xadj(neighbor) && i < neighbor))
#endif
          ) {
            _colors(i) = 0; // Uncolor vertex i
            _color_sets(i) = 0;
            // Atomically add vertex i to recolorList
            const nnz_lno_t k = Kokkos::atomic_fetch_add( &_recolorListLength(), atomic_incr_type(1));
            _recolorList(k) = i;
            numConflicts++;
            break; // Once i is uncolored and marked conflict
          }
        }
      }
    }
  };      // functorFindConflicts_Atomic_IMP (end)

  //Helper Functors
  /**
   * Functor to init a list sequentialy, that is list[i] = i
   */
  template <typename view_type>
  struct functorInitList{
    view_type _vertexList;
    functorInitList (view_type vertexList) : _vertexList(vertexList) { }
    KOKKOS_INLINE_FUNCTION
    void operator()(const nnz_lno_t i) const {
      // Natural order
      _vertexList(i) = i;
    }
  };


  template <typename view_type>
  struct ppsWorklistFunctorVB {
    nnz_lno_t _nv;
    view_type _vertexList;
    view_type _recolorList;

    ppsWorklistFunctorVB(
        nnz_lno_t nv_,
        const view_type& vertexList,
        const view_type& recolorList)
      : _nv(nv_), _vertexList(vertexList), _recolorList(recolorList)
    {}

    KOKKOS_INLINE_FUNCTION
    void operator()(nnz_lno_t i, nnz_lno_t& update, const bool final) const
    {
      nnz_lno_t w = _vertexList(i);
      if(w >= _nv)
      {
        if(final)
          _recolorList(update) = w - _nv;
        update++;
      }
    }
  };

  /**
   * Converting VBCS colors to final colors.
   */
  struct set_final_colors{
    color_view_type kokcol;
    nnz_lno_temp_work_view_t kokcolset; //the colors that are represented with bits, and the colors set that the color is in.
    color_t color_size;

    /** \brief functor constructor.
     * \param kokcol_  the colors of the vertices. Represented with bits.
     * \param kokcolset_  the color set of the vertices. kokcolors_ and color_set_ together
     *      is used to represent the colors e.g. color_set_(v) * (numbits_in_idx-1) + set_bit_position_in_kokcolors_(v)
     */
    set_final_colors(color_view_type kokcol_, nnz_lno_temp_work_view_t kokcolset_
    ): kokcol(kokcol_),kokcolset(kokcolset_), color_size ( sizeof(color_t) * 8){}

    KOKKOS_INLINE_FUNCTION
    void operator()(const nnz_lno_t &ii) const {

      color_t val = kokcol(ii);
      if (val){
        //find the position in the bit.
        nnz_lno_t i = 1;
        while ((val & 1) == 0) {
          ++i;
          val = val >> 1;
        }

        //idx i = log2(val) + 1;
        //set the final color.
        kokcol(ii) = i + kokcolset(ii) * color_size;
      }
    }
  };
};  // class GraphColor_VB




/*! \brief Class for the deterministic vertex based graph coloring algorithms.
 */
template <typename HandleType, typename lno_row_view_t_, typename lno_nnz_view_t_>
class GraphColor_VBD:public GraphColor <HandleType,lno_row_view_t_,lno_nnz_view_t_>{
public:

  typedef long long int ban_type;

  typedef lno_row_view_t_ in_lno_row_view_t;
  typedef lno_nnz_view_t_ in_lno_nnz_view_t;
  typedef typename HandleType::color_view_t color_view_type;


  typedef typename HandleType::size_type size_type;
  typedef typename lno_row_view_t_::device_type row_lno_view_device_t;

  typedef typename HandleType::nnz_lno_t nnz_lno_t;

  typedef typename HandleType::color_t color_t;
  typedef typename HandleType::color_host_view_t color_host_view_t; //Host view type

  typedef typename HandleType::HandleExecSpace MyExecSpace;
  typedef typename HandleType::HandleTempMemorySpace MyTempMemorySpace;
  typedef typename HandleType::HandlePersistentMemorySpace MyPersistentMemorySpace;

  typedef typename Kokkos::View<nnz_lno_t, row_lno_view_device_t> single_dim_index_view_type;
  typedef typename single_dim_index_view_type::HostMirror single_dim_index_host_view_type; //Host view type

  typedef Kokkos::RangePolicy<MyExecSpace> my_exec_space;

  typedef typename HandleType::size_type_temp_work_view_t size_type_temp_work_view_t;
  typedef typename HandleType::size_type_persistent_work_view_t size_type_persistent_work_view_t;


  typedef typename HandleType::nnz_lno_temp_work_view_t nnz_lno_temp_work_view_t;
  typedef typename HandleType::nnz_lno_persistent_work_view_t nnz_lno_persistent_work_view_t;



  typedef typename in_lno_row_view_t::const_type const_lno_row_view_t;


  typedef typename lno_nnz_view_t_::const_type const_lno_nnz_view_t;
  typedef typename lno_nnz_view_t_::non_const_type non_const_lno_nnz_view_t;


protected:



  bool _ticToc; //if true print info in each step
  int _chunkSize; //the size of the minimum work unit assigned to threads. Changes the convergence on GPUs
  char _use_color_set; //the VBD algorithm type.
                        // 0 for VBD:

public:
  /**
   * \brief GraphColor_VBD constructor.
   * \param nv_: number of vertices in the graph
   * \param ne_: number of edges in the graph
   * \param row_map: the xadj array of the graph. Its size is nv_ +1
   * \param entries: adjacency array of the graph. Its size is ne_
   * \param coloring_handle: GraphColoringHandle object that holds the specification about the graph coloring,
   *    including parameters.
   */
  GraphColor_VBD(
      nnz_lno_t nv_, size_type ne_,
      const_lno_row_view_t row_map, const_lno_nnz_view_t entries,
      HandleType *coloring_handle):
    GraphColor<HandleType,lno_row_view_t_,lno_nnz_view_t_>(nv_, ne_, row_map, entries, coloring_handle),
    _ticToc(coloring_handle->get_tictoc()),
    _chunkSize(coloring_handle->get_vb_chunk_size()),
    _use_color_set()
    {
      switch (coloring_handle->get_coloring_algo_type()){
      case COLORING_VBD:
        this->_use_color_set = 0;
        break;
      case COLORING_VBDBIT:
        this->_use_color_set = 1;
        break;
      default: //cannnot get in here.
        this->_use_color_set = 0;
        break;

      }

    }

  /** \brief GraphColor_VBD destructor.
    */
  virtual ~GraphColor_VBD(){}

  /** \brief Function to color the vertices of the graphs. Performs a vertex-based coloring.
   * \param colors is the output array recording the color of each vertex. Size is this->nv.
   *   Attn: Color array must contain only positive numbers. If there are no initial colors,
   *   it should be all initialized with zeros. Any strictly positive value in the color array,
   *   will make the algorithm assume that the corresponding vertex is already .
   * \param num_loops: The number of loops in the while statement required to color the graph.
   */
  virtual void color_graph(color_view_type colors, int &num_loops){

    if (this->_ticToc) {
      std::cout
          << "\tVBD params:" << std::endl
          << "\talgorithm:" << (int)this->_use_color_set << std::endl
          << "\tticToc:" << (int) this->_ticToc << std::endl
          << "\tchunkSize:" << this->_chunkSize << std::endl;
    }

    nnz_lno_t numVertices = this->nv;

    size_type maxColors = 0;
    nnz_lno_persistent_work_view_t score
      = nnz_lno_persistent_work_view_t(Kokkos::view_alloc(Kokkos::WithoutInitializing, "score"), this->nv);
    functorScoreCalculation<size_type, MyExecSpace> scoreCalculation(score, this->xadj);
    
    Kokkos::parallel_reduce("Deterministic Coloring: compute initial scores", my_exec_space(0, this->nv),
                            scoreCalculation, Kokkos::Max<size_type>(maxColors));

   if (this->_ticToc) {
     std::cout << "maxColors: " << maxColors << std::endl;
   }

    // Create the dependency list of the graph
    nnz_lno_persistent_work_view_t dependency("dependency", numVertices);
    Kokkos::View<size_type, MyTempMemorySpace> frontierSize("frontierSize");
    typename Kokkos::View<size_type, MyTempMemorySpace>::HostMirror host_frontierSize =
      Kokkos::create_mirror_view(frontierSize);
    Kokkos::View<size_type, MyTempMemorySpace> newFrontierSize("newFrontierSize");
    typename Kokkos::View<size_type, MyTempMemorySpace>::HostMirror host_newFrontierSize =
      Kokkos::create_mirror_view(newFrontierSize);
    nnz_lno_temp_work_view_t frontier("frontier", numVertices);
    nnz_lno_temp_work_view_t newFrontier("newFrontier", numVertices);
    functorInitialDependency myInitialDependency(this->xadj, this->adj, score, dependency,
                                                 newFrontier, newFrontierSize);
    Kokkos::parallel_for("Deterministic Coloring: compute dependency list",
                         my_exec_space(0, numVertices),
                         myInitialDependency);

    Kokkos::deep_copy(host_newFrontierSize, newFrontierSize);
    while(host_newFrontierSize() > 0) {
      ++num_loops;
      // First swap fontier with newFrontier and fontierSize with newFrontierSize
      // reset newFrontierSize
      functorSwapOnDevice mySwapOnDevice(frontierSize, newFrontierSize);
      Kokkos::parallel_for("Swap frontier sizes", my_exec_space(0, 1), mySwapOnDevice);
      Kokkos::deep_copy(host_frontierSize, frontierSize);
      {
	auto swap_tmp = frontier;
	frontier = newFrontier;
	newFrontier = swap_tmp;
      }

      // Loop over nodes in the frontier
      // First variant without bit array, easier to understand/program
      if(this->_use_color_set == 0) {
        functorDeterministicColoring myDeterministicColoring(this->xadj, this->adj,
                                                             dependency, frontier, frontierSize,
                                                             newFrontier, newFrontierSize,
                                                             maxColors, colors);
        Kokkos::parallel_for("Deterministic Coloring: color nodes in frontier",
                             my_exec_space(0, host_frontierSize()),
                             myDeterministicColoring);

      } else if(this->_use_color_set == 1) {
        // Second variant with bit array for efficiency on GPU
        // The bit array is of size 64 so if maxColors > 64,
        // we need to use successive color ranges of width 64
        // to represent all the possible colors on the graph.
        functorDeterministicColoringBitArray myDeterministicColoringBitArray(this->xadj, this->adj,
                                                                             dependency, frontier,
                                                                             frontierSize,
                                                                             newFrontier,
                                                                             newFrontierSize,
                                                                             maxColors, colors);
        Kokkos::parallel_for("Deterministic Coloring: color nodes in frontier",
                             my_exec_space(0, host_frontierSize()),
                             myDeterministicColoringBitArray); // Loop over current frontier
      }
      Kokkos::deep_copy(host_newFrontierSize, newFrontierSize);
    } // while newFrontierSize

  } // color_graph()


  template <class max_type, class execution_space>
  struct functorScoreCalculation {
    nnz_lno_persistent_work_view_t score_;
    const_lno_row_view_t numNeighbors_;

    functorScoreCalculation(nnz_lno_persistent_work_view_t& score, const_lno_row_view_t& numNeighbors)
      : score_(score), numNeighbors_(numNeighbors) {}

    KOKKOS_INLINE_FUNCTION
    void operator() (const int i,  size_type &update) const {
      score_(i) = numNeighbors_(i + 1) - numNeighbors_(i);
      update = ( (size_type) score_(i) < update ? update : (size_type) score_(i) );
    }
  }; // functorScoreCalculation()

  struct functorSwapOnDevice {
    Kokkos::View<size_type, MyTempMemorySpace> frontierSize_;
    Kokkos::View<size_type, MyTempMemorySpace> newFrontierSize_;

    functorSwapOnDevice(Kokkos::View<size_type, MyTempMemorySpace> frontierSize,
                        Kokkos::View<size_type, MyTempMemorySpace> newFrontierSize)
      : frontierSize_(frontierSize), newFrontierSize_(newFrontierSize) {}

    KOKKOS_INLINE_FUNCTION
    void operator() (const int /* dummy */) const {
      frontierSize_() = newFrontierSize_();
      newFrontierSize_() = 0;
    }

  }; // functorSwapOnDevice

  struct functorInitialDependency {
    const_lno_row_view_t xadj_;
    const_lno_nnz_view_t adj_;
    nnz_lno_persistent_work_view_t score_;
    nnz_lno_persistent_work_view_t dependency_;
    nnz_lno_temp_work_view_t newFrontier_;
    Kokkos::View<size_type, MyTempMemorySpace> newFrontierSize_;

    functorInitialDependency(const_lno_row_view_t rowPtr,
                             const_lno_nnz_view_t colInd,
                             nnz_lno_persistent_work_view_t score,
                             nnz_lno_persistent_work_view_t dependency,
                             nnz_lno_temp_work_view_t newFrontier,
                             Kokkos::View<size_type, MyTempMemorySpace> newFrontierSize)
      : xadj_(rowPtr), adj_(colInd), score_(score), dependency_(dependency),
        newFrontier_(newFrontier), newFrontierSize_(newFrontierSize) {}

    KOKKOS_INLINE_FUNCTION
    void operator() (const int node) const {
      typedef typename std::remove_reference< decltype( newFrontierSize_() ) >::type atomic_incr_type;
      int myScore = score_(node);
      int numNeighs = xadj_(node + 1) - xadj_(node);
      for(int neigh = 0; neigh < numNeighs; ++neigh) {
        if(myScore < score_(adj_(xadj_(node) + neigh))) {
          dependency_(node) = dependency_(node) + 1;
        }
        if(( myScore == score_(adj_(xadj_(node) + neigh)) ) &&
           ( node < adj_(xadj_(node) + neigh) )) {
          dependency_(node) = dependency_(node) + 1;
        }
      }
      if(dependency_(node) == 0) {
        const size_type newFrontierIdx
          = Kokkos::atomic_fetch_add(&newFrontierSize_(), atomic_incr_type(1));
        newFrontier_(newFrontierIdx) = node;
      }
    }

  }; // functorInitialDependency

  struct functorDeterministicColoring {
    const_lno_row_view_t xadj_;
    const_lno_nnz_view_t adj_;
    nnz_lno_persistent_work_view_t dependency_;
    nnz_lno_temp_work_view_t frontier_;
    Kokkos::View<size_type, MyTempMemorySpace> frontierSize_;
    nnz_lno_temp_work_view_t newFrontier_;
    Kokkos::View<size_type, MyTempMemorySpace> newFrontierSize_;
    size_type maxColors_;
    color_view_type colors_;
    Kokkos::View<int **, MyTempMemorySpace> bannedColors_;

    functorDeterministicColoring(
        const_lno_row_view_t rowPtr, const_lno_nnz_view_t colInd,
        nnz_lno_persistent_work_view_t dependency,
        nnz_lno_temp_work_view_t frontier,
        Kokkos::View<size_type, MyTempMemorySpace> frontierSize,
        nnz_lno_temp_work_view_t newFrontier,
        Kokkos::View<size_type, MyTempMemorySpace> newFrontierSize,
        size_type maxColors, color_view_type colors)
        : xadj_(rowPtr),
          adj_(colInd),
          dependency_(dependency),
          frontier_(frontier),
          frontierSize_(frontierSize),
          newFrontier_(newFrontier),
          newFrontierSize_(newFrontierSize),
          maxColors_(maxColors),
          colors_(colors),
          bannedColors_("KokkosKernels::bannedColors", frontier.size(),
                        maxColors_) {}

    KOKKOS_INLINE_FUNCTION
    void operator() (const size_type frontierIdx) const {
      typedef typename std::remove_reference< decltype( newFrontierSize_() ) >::type atomic_incr_type;
      size_type frontierNode = frontier_(frontierIdx);
      for(size_type colorIdx= 0; colorIdx < maxColors_; ++colorIdx) {
        bannedColors_(frontierIdx, colorIdx) = 0;
      }

      // Loop over neighbors, find banned colors, decrement dependency and update newFrontier
      for(size_type neigh = xadj_(frontierNode); neigh < xadj_(frontierNode + 1); ++neigh) {
        bannedColors_(frontierIdx, colors_(adj_(neigh))) = 1;

        // We want to avoid the cost of atomic operations when not needed
        // so let's check that the node is not already colored, i.e.
        // its dependency is not -1.
        if(dependency_(adj_(neigh)) >= 0) {
          nnz_lno_t myDependency = Kokkos::atomic_fetch_add(&dependency_(adj_(neigh)), -1);
          // dependency(myAdj(neigh)) = dependency(myAdj(neigh)) - 1;
          if(myDependency - 1 == 0) {
            const size_type newFrontierIdx
              = Kokkos::atomic_fetch_add(&newFrontierSize_(), atomic_incr_type(1));
            newFrontier_(newFrontierIdx) = adj_(neigh);
          }
        }
      } // Loop over neighbors

      for(size_type color = 1; color < maxColors_; ++color) {
        if (bannedColors_(frontierIdx, color) == 0) {
          colors_(frontierNode) = color;
          break;
        }
      } // Loop over banned colors
    }
  }; // functorDeterministicColoring

  struct functorDeterministicColoringBitArray {
    const_lno_row_view_t xadj_;
    const_lno_nnz_view_t adj_;
    nnz_lno_persistent_work_view_t dependency_;
    nnz_lno_temp_work_view_t frontier_;
    Kokkos::View<size_type, MyTempMemorySpace> frontierSize_;
    nnz_lno_temp_work_view_t newFrontier_;
    Kokkos::View<size_type, MyTempMemorySpace> newFrontierSize_;
    size_type maxColors_;
    color_view_type colors_;

    functorDeterministicColoringBitArray(const_lno_row_view_t rowPtr,
                                 const_lno_nnz_view_t colInd,
                                 nnz_lno_persistent_work_view_t dependency,
                                 nnz_lno_temp_work_view_t frontier,
                                 Kokkos::View<size_type, MyTempMemorySpace> frontierSize,
                                 nnz_lno_temp_work_view_t newFrontier,
                                 Kokkos::View<size_type, MyTempMemorySpace> newFrontierSize,
                                 size_type maxColors,
                                 color_view_type colors)
    : xadj_(rowPtr), adj_(colInd), dependency_(dependency), frontier_(frontier),
      frontierSize_(frontierSize), newFrontier_(newFrontier), newFrontierSize_(newFrontierSize),
      maxColors_(maxColors), colors_(colors) {}

    KOKKOS_INLINE_FUNCTION
    void operator() (const size_type frontierIdx) const {

      typedef typename std::remove_reference< decltype( newFrontierSize_() ) >::type atomic_incr_type;
      size_type frontierNode = frontier_(frontierIdx);
      // Initialize bit array to all bits = 0
      unsigned long long bannedColors = 0;
      color_t myColor = 0, colorOffset = 0;

      while(myColor == 0) {
        // Loop over neighbors, find banned colors in the range:
        // [colorOffset + 1, colorOffset + 64]
        for(size_type neigh = xadj_(frontierNode); neigh < xadj_(frontierNode + 1); ++neigh) {
          color_t neighColor = colors_(adj_(neigh));
          // Check that the color is in the current range
          if(neighColor > colorOffset && neighColor < colorOffset + 65) {
            // Set bannedColors' bit in location colors(adj_(neigh)) to 1.
            bannedColors |= (1ULL << (neighColor - 1));
          }

          // We want to avoid the cost of atomic operations when not needed
          // so let's check that the node is not already colored, i.e.
          // its dependency is not -1.
          if(colorOffset == 0 && dependency_(adj_(neigh)) >= 0) {
            nnz_lno_t myDependency =
              Kokkos::atomic_fetch_add(&dependency_(adj_(neigh)), -1);
            if(myDependency - 1 == 0) {
              const size_type newFrontierIdx
                = Kokkos::atomic_fetch_add(&newFrontierSize_(), atomic_incr_type(1));
              newFrontier_(newFrontierIdx) = adj_(neigh);
            }
          }
        } // Loop over neighbors

        if(~bannedColors == 0ULL) {
          colorOffset += 64;
          // Reset bannedColors to all 0 bits
          bannedColors |= ~bannedColors;
        } else {
          color_t colorIdx = 1;
          // Check if index colordIdx - 1, is set to one in bannedColors
          while(bannedColors & (1ULL << (colorIdx - 1))) {++colorIdx;}
          myColor = colorOffset + colorIdx;
        }
      }
      colors_(frontierNode) = myColor;
    }
  }; // functorDeterministicColoringBitArray


};  // class GraphColor_VBD


/*! \brief Class for modular parallel graph coloring using Kokkos.
 *  Performs a edge_base coloring, with the hope of better load balance
 *  as well as better memory accesses on GPUs.
 */
template <typename HandleType, typename in_row_index_view_type_, typename in_nonzero_index_view_type_>
class GraphColor_EB:public GraphColor <HandleType,in_row_index_view_type_,in_nonzero_index_view_type_>{
public:

  typedef long long int ban_type;

  typedef in_row_index_view_type_ in_row_index_view_type;
  typedef in_nonzero_index_view_type_ in_nonzero_index_view_type;
  typedef typename HandleType::color_view_t color_view_type;


  typedef typename HandleType::size_type size_type;
  typedef typename in_row_index_view_type_::device_type row_lno_view_device_t;


  typedef typename HandleType::nnz_lno_t nnz_lno_t;


  typedef typename HandleType::color_t color_t;
  typedef typename HandleType::color_host_view_t color_host_view_t; //Host view type




  typedef typename HandleType::HandleExecSpace MyExecSpace;
  typedef typename HandleType::HandleTempMemorySpace MyTempMemorySpace;
  typedef typename HandleType::HandlePersistentMemorySpace MyPersistentMemorySpace;

  typedef typename Kokkos::View<nnz_lno_t, row_lno_view_device_t> single_dim_index_view_type;

  typedef typename single_dim_index_view_type::HostMirror single_dim_index_host_view_type; //Host view type
  typedef Kokkos::RangePolicy<MyExecSpace> my_exec_space;

  typedef typename HandleType::size_type_temp_work_view_t size_type_temp_work_view_t;
  typedef typename HandleType::size_type_persistent_work_view_t size_type_persistent_work_view_t;

  typedef typename HandleType::nnz_lno_temp_work_view_t nnz_lno_temp_work_view_t;
  typedef typename HandleType::nnz_lno_persistent_work_view_t nnz_lno_persistent_work_view_t;

  typedef typename Kokkos::View<color_t *, MyTempMemorySpace> color_temp_work_view_type;

  typedef Kokkos::View<char *, MyTempMemorySpace> char_temp_work_view_type;
  typedef typename char_temp_work_view_type::HostMirror char_temp_work_host_view_type; //Host view type



  typedef typename in_row_index_view_type::const_type const_lno_row_view_t;
  typedef typename in_nonzero_index_view_type::const_type const_nonzero_index_view_type;

public:

  /**
   * \brief GraphColor_EB constructor.
   * \param nv_ number of vertices in the graph
   * \param ne_ number of edges in the graph
   * \param xadj_ the xadj array of the graph. Its size is nv_ +1
   * \param adj_ adjacency array of the graph. Its size is ne_
   */
  GraphColor_EB(nnz_lno_t nv_,
                size_type ne_,
                const_lno_row_view_t row_map,
                const_nonzero_index_view_type entries,
                HandleType *coloring_handle):
    GraphColor<HandleType,in_row_index_view_type_,in_nonzero_index_view_type_>(nv_, ne_, row_map, entries, coloring_handle)
    {}

  /**
   * \brief Class Destructor.
   */
  virtual ~GraphColor_EB(){}



  /** \brief function to color the vertices of the graphs. Performs an edge based graph coloring.
   *  the algorithm uses kokkos, so it is modular.
   * \param colors is the output array corresponding the color of each vertex.Size is this->nv.
   * \param num_loops is the output for the number of phases that the algorithm took to converge.
   */
  virtual void color_graph(color_view_type kok_colors, int &num_loops ){

    //std::cout << ">>> GraphColor_EB::color_graph()" << std::endl;  // WCMCLEN

    //get EB parameters
    color_t numInitialColors = this->cp->get_eb_num_initial_colors();
    double pps_cutoff = this->cp->get_min_reduction_for_conflictlist();
    size_type ps_min = this->cp->get_min_elements_for_conflictlist();
    bool use_pps = (this->cp->get_conflict_list_type() == COLORING_PPS);

    bool tictoc = this->cp->get_tictoc();

    Kokkos::Timer *timer = NULL;

    if (tictoc){
      timer = new Kokkos::Timer();
      std::cout << "\tRewriting EB params. num_initial_colors:" << numInitialColors
          << " prefix_sum_shrink_min:"  << ps_min
          << " ps_cutoff:" << pps_cutoff
          << std::endl;
    }

    size_type numEdges = 0;
    nnz_lno_persistent_work_view_t _kok_src, _kok_dst;


    this->cp->get_lower_diagonal_edge_list (this->nv, this->ne, this->xadj, this->adj, numEdges, _kok_src, _kok_dst);
    size_type num_work_edges = numEdges;

    //allocate memory for vertex ban colors, and tentative bans
    color_temp_work_view_type color_ban (Kokkos::view_alloc(Kokkos::WithoutInitializing, "color_ban"), this->nv);
    color_temp_work_view_type tentative_color_ban(Kokkos::view_alloc(Kokkos::WithoutInitializing, "tentative_color_ban"), this->nv);//views are initialized with zero
    //allocate memory for vertex color set shifts.
    nnz_lno_temp_work_view_t color_set ("color_set", this->nv); //initialized with zero.
    //initialize colors, color bans
    Kokkos::parallel_for ("KokkosGraph::GraphColoring::initColors",
        my_exec_space (0, this->nv) , init_colors (kok_colors, color_ban, numInitialColors, color_set));
    //std::cout << "nv:" << this->nv << " init_colors" << std::endl;

    //worklist
    size_type_temp_work_view_t edge_conflict_indices
    (Kokkos::view_alloc(Kokkos::WithoutInitializing, "edge_conflict_indices"), num_work_edges);
    //next iterations conflict list
    size_type_temp_work_view_t new_edge_conflict_indices
    (Kokkos::view_alloc(Kokkos::WithoutInitializing, "new_edge_conflict_indices"), num_work_edges);

    char_temp_work_view_type edge_conflict_marker
    (Kokkos::view_alloc(Kokkos::WithoutInitializing, "edge_conflict_marker"), num_work_edges);


    //initialize the worklist sequentiall, and markers as 1.
    Kokkos::parallel_for ("KokkosGraph::GraphColoring::InitWorkArrays",
        my_exec_space (0, num_work_edges),
        init_work_arrays(edge_conflict_indices, edge_conflict_marker)
    );
    MyExecSpace().fence();
    //std::cout << "nv:" << this->nv << " init_work_arrays" << std::endl;

    double inittime = 0;
    if (tictoc){
      inittime = timer->seconds();
      timer->reset();
    }
    double mc_time = 0, cnt_time = 0, ban_time = 0, expand_ban_time = 0, color_time = 0, pps_time = 0;

    size_type i = 0;


    if (tictoc){
    std::cout << "\t"; KokkosKernels::Impl::print_1Dview(_kok_src);
    std::cout << "\t"; KokkosKernels::Impl::print_1Dview(_kok_dst);
    std::cout << "\t"; KokkosKernels::Impl::print_1Dview(kok_colors);
    std::cout << "\t"; KokkosKernels::Impl::print_1Dview(color_set);
    }

    while(1){

      ++i;
      //std::cout << "nv:" << this->nv << " i:" << i  << " num_work_edges:" << num_work_edges<< std::endl;
      //conflict detection mark conflicts as color 0.
      //update their bans
      Kokkos::parallel_for("KokkosGraph::GraphColoring::HalfEdgeMarkConflicts",
          my_exec_space(0,num_work_edges),
          halfedge_mark_conflicts (
              _kok_src, _kok_dst,
              kok_colors, color_set,
              color_ban, tentative_color_ban
              ,edge_conflict_indices
          )
      );

      MyExecSpace().fence();
      //std::cout << "nv:" << this->nv << " i:" << i <<  " halfedge_mark_conflicts" << std::endl;

      if (tictoc){
        mc_time += timer->seconds();
        timer->reset();
      }


      size_type num_conflict_reduction = 0;

      //count conflicts, and mark the edges that does not need to be processed.


      if (num_work_edges > 0)
      Kokkos::parallel_reduce("KokkosGraph::GraphColoring::HalfEdgeConflictsCount",
          my_exec_space(0, num_work_edges),
          halfedge_conflict_count(
              _kok_src, _kok_dst,
              kok_colors, color_set,
              edge_conflict_indices,
              edge_conflict_marker
          ),num_conflict_reduction);

      MyExecSpace().fence();

      /*
      std::cout << "nv:" << this->nv
          << " i:" << i
          << " num_work_edges:" << num_work_edges
          << " num_conflict_reduction:" << num_conflict_reduction
          << " kok_src:" << kok_src.extent(0)
          << " kok_dst:" << kok_dst.extent(0)
          << " kok_colors:" << kok_colors.extent(0)
          << " color_set:" << color_set.extent(0)
          << " edge_conflict_indices:" << edge_conflict_indices.extent(0)
          << " edge_conflict_marker:" << edge_conflict_marker.extent(0)
          << std::endl;
      */

      if (tictoc){
        cnt_time += timer->seconds();
        timer->reset();
      }
      //std::cout << "nv:" << this->nv << " i:" << i <<  " before break:" << num_work_edges - num_conflict_reduction << std::endl;

      //if (num_work_edges <= num_conflict_reduction) break;
      if (num_work_edges - num_conflict_reduction == 0) break;

      //if the reduction is good enough w.r.t. parameters, create new worklist.
      if (num_work_edges > ps_min && num_conflict_reduction / double (num_work_edges) > pps_cutoff)
      {
        //use_pps = false;
        if (use_pps){
          Kokkos::parallel_scan ("KokkosGraph::GraphColoring::CalcEdgePositions",
              my_exec_space(0, num_work_edges),
              ppsWorklistFunctorEB(edge_conflict_indices, new_edge_conflict_indices, edge_conflict_marker));
        }
        else {
          //create new worklist
          single_dim_index_view_type new_index = single_dim_index_view_type("recolorListLength");;
          Kokkos::parallel_for ("KokkosGraph::GraphColoring::CreateNewWorkArrayAtomic",
              my_exec_space(0, num_work_edges),
              atomic_create_new_work_array(new_index, edge_conflict_indices, edge_conflict_marker, new_edge_conflict_indices));
          MyExecSpace().fence();
        }

        //swap old and new worklist
        size_type_temp_work_view_t tmp = new_edge_conflict_indices;
        new_edge_conflict_indices =  edge_conflict_indices;
        edge_conflict_indices = tmp;
        num_work_edges -= num_conflict_reduction;
        num_conflict_reduction = 0;

        if (tictoc){
          pps_time += timer->seconds();
          timer->reset();
        }
      }

      //create ban colors using the colored neighbors
      Kokkos::parallel_for ("KokkosGraph::GraphColoring::HalfEdgeBancColors",
          my_exec_space(0,num_work_edges),
          halfedge_ban_colors(
              _kok_src, _kok_dst,
              kok_colors, color_set,
              color_ban,edge_conflict_indices, edge_conflict_marker
          )
      );

      MyExecSpace().fence();

      if (tictoc){
        ban_time += timer->seconds();
        timer->reset();
      }


      //create tentative ban using the uncolored neighbors.
      Kokkos::parallel_for ("KokkosGraph::GraphColoring::HalfEdgeExpandBanForUnmatchedNeighbors",
          my_exec_space(0,num_work_edges),
          halfedge_expand_ban_for_unmatched_neighbors(
              _kok_src, _kok_dst,
              kok_colors, color_set,
              color_ban,
              tentative_color_ban,edge_conflict_indices)
      );

      if (tictoc){
        expand_ban_time += timer->seconds();
        timer->reset();
      }



      //chose a color based on the ban arrays.
      //if all colors in current set are taken, increase the color set, try again in the next iteration.
      Kokkos::parallel_for("KokkosGraph::GraphColoring::ChooseColors",
          my_exec_space(0,this->nv), choose_colors(kok_colors, color_set, color_ban, tentative_color_ban));
      if (tictoc){
        color_time += timer->seconds();
        timer->reset();
      }
    }
    if (tictoc){
      std::cout <<
          "\tinit_time:" << inittime <<
          " mc:" << mc_time <<
          " cnt_time:" << cnt_time <<
          " ban_time:" << ban_time <<
          " expand ban time:" << expand_ban_time <<
          " pps time:" << pps_time <<
          " color time:" << color_time << std::endl<< std::endl;
    }

    //set the final colors.
    Kokkos::parallel_for("KokkosGraph::GraphColoring::SetFinalColors",
        my_exec_space(0,this->nv), set_final_colors (kok_colors, color_set));

    num_loops = i;

    if (tictoc){
      delete timer;
    }
  }       // color_graph (end)


  /*! \brief Functor to initialize the colors of the vertices randomly,
   *  with the hope that it will reduce the conflict in parallel execution.
   *  It also initializes the color bans.
   */
  struct init_colors{

    color_view_type kokcolors;
    color_temp_work_view_type color_ban; //colors
    color_t hash; //the number of colors to be assigned initially.
    nnz_lno_temp_work_view_t color_set;

    //the value to initialize the color_ban_. We avoid using the first bit representing the sign.
    //Therefore if idx is int, it can represent 32-1 colors. Use color_set to represent more.
    color_t color_ban_init_val;


    init_colors (color_view_type colors,color_temp_work_view_type color_ban_,color_t hash_, nnz_lno_temp_work_view_t color_set_):
      kokcolors(colors), color_ban(color_ban_), hash(hash_), color_set(color_set_){
      color_t tmp = 1;
      color_ban_init_val = tmp <<( sizeof(color_t) * 8 -1);
    }

    KOKKOS_INLINE_FUNCTION
    void operator()(const size_type &ii) const {
      //set colors based on their input colors.
      if(kokcolors(ii) > 0){
        color_t colorsize = sizeof(color_t) * 8 - 1;
        color_set(ii) = (kokcolors(ii) - 1) / colorsize;
        kokcolors(ii) = 1 << ((kokcolors(ii) - 1) % colorsize);
      }
      color_ban(ii) = color_ban_init_val;
    }
  };


  /*! \brief Functor to initialize the worklist
     */
  struct init_work_arrays{
    size_type_temp_work_view_t _edge_conflict_indices;
    char_temp_work_view_type _edge_conflict_marker;

    init_work_arrays (
        size_type_temp_work_view_t edge_conflict_indices,
        char_temp_work_view_type edge_conflict_marker):
          _edge_conflict_indices(edge_conflict_indices),
          _edge_conflict_marker(edge_conflict_marker){};

    KOKKOS_INLINE_FUNCTION
    void operator()(const size_type &ii) const {
      _edge_conflict_indices(ii)= ii; //every edge needs to be worked on initially.
      _edge_conflict_marker(ii) = 1; //every edge is a conflict initially.
    }
  };

  /**\brief Functor to mark the conflicts.
   * It goes to all the edges, and checks if two ends of an edge have the same color.
   * If they do, then it marks the one with the larger index as conflict.
   */
  struct halfedge_mark_conflicts {
    //edge list, source and destinations of the edge list.
    nnz_lno_persistent_work_view_t srcs, dsts;
    color_view_type kokcolors;

    nnz_lno_temp_work_view_t color_set; //the colors that are represented with bits, and the colors set that the color is in.
    color_temp_work_view_type color_ban, tentative_color_ban; //color ban for each vertex represented with bit, as well as tentative color ban.
    size_type_temp_work_view_t edge_conf_indices;


    //      idx color_ban_init_val;  //the value to initialize the color_ban_. We avoid using the first bit representing the sign.
    //                                //Therefore if idx is int, it can represent 32-1 colors. Use color_set to represent more.

    /** \brief functor constructor.
     * \param srcs_ sources of the edgelist
     * \param dsts_ destinations of the edgelist
     * \param kokcolors_  the colors of the vertices. Represented with bits.
     * \param color_set_  the color set of the vertices. kokcolors_ and color_set_ together
     *      is used to represent the colors e.g. color_set_(v) * (numbits_in_idx-1) + set_bit_position_in_kokcolors_(v)
     * \param color_ban_ the bit representation of the neighbor colors that are in the same color_set.
     *                   color_ban_ only includes the colors of the neighbors that have been colored correctly.
     * \param tentative_color_ban_ :bit reprensentation of the neighbor vertex colors, that have been colored in the current iteration.
     *                              it is tentative, because coloring might have conflicts.
     * \param edge_conf_indices_ : The worklist for the edges.
     */
    halfedge_mark_conflicts (
        nnz_lno_persistent_work_view_t srcs_,
        nnz_lno_persistent_work_view_t dsts_,
        color_view_type kokcolors_,
        nnz_lno_temp_work_view_t color_set_,
        color_temp_work_view_type color_ban_,
        color_temp_work_view_type tentative_color_ban_,
        size_type_temp_work_view_t edge_conf_indices_):
      srcs(srcs_), dsts (dsts_),
      kokcolors(kokcolors_), color_set(color_set_),
      color_ban(color_ban_), tentative_color_ban(tentative_color_ban_),
      edge_conf_indices(edge_conf_indices_){}

    KOKKOS_INLINE_FUNCTION
    void operator()(const size_type &ii) const {
      size_type work_index = edge_conf_indices(ii);
      //traverse edges,
      nnz_lno_t src_id = srcs(work_index);
      nnz_lno_t dst_id = dsts(work_index);


      color_t source_color = kokcolors(src_id);
      color_t dst_color = kokcolors(dst_id);

      //if the source and destionation have the same color, e.g. same color and same color_set.
      //then we have a conflict.
      char is_conflicted = (source_color != 0 && (source_color == dst_color) && (color_set(src_id) == color_set(dst_id)));
      if (is_conflicted){
        //this functor works both sides, although there is a reverse edge that will be encountered.
        //we want to mark the conflicts as soon as possible, so that those conflicted vertices neighbors wont have unnecessary conflicts.
        //idx conflict_ver = (src_id < dst_id) ? src_id : dst_id;
        //
        //TODO: dst_id seems to reduce the num colors, without increaisng runtime
        kokcolors(dst_id) = 0;
        tentative_color_ban(dst_id) = 0;
      }
    }
  };

  /**\brief Functor to count the number of conflicts
   * Also, as a side effect, it marks edge_conflict_marker and
   * remove those that are not needed to be looked further
   */
  struct halfedge_conflict_count{
    nnz_lno_persistent_work_view_t _kok_src;
    nnz_lno_persistent_work_view_t _kok_dst;
    color_view_type _kok_colors;
    nnz_lno_temp_work_view_t _color_set; //the colors that are represented with bits, and the colors set that the color is in.
    size_type_temp_work_view_t _edge_conflict_indices;
    char_temp_work_view_type _edge_conflict_marker;

    halfedge_conflict_count(
        nnz_lno_persistent_work_view_t kok_src_,
        nnz_lno_persistent_work_view_t kok_dst_,
        color_view_type kok_colors,
        nnz_lno_temp_work_view_t color_set,
        size_type_temp_work_view_t edge_conflict_indices,
        char_temp_work_view_type edge_conflict_marker):
          _kok_src( kok_src_),
          _kok_dst( kok_dst_),
          _kok_colors( kok_colors),
          _color_set( color_set),
          _edge_conflict_indices( edge_conflict_indices),
          _edge_conflict_marker( edge_conflict_marker){}

    KOKKOS_INLINE_FUNCTION
    void operator()(const size_type &ii, size_type &sum) const {

      size_type w = _edge_conflict_indices(ii);

      if (_edge_conflict_marker(w) == 0){
        sum += 1;
      }
      else{
        nnz_lno_t d = this->_kok_dst(w);
        nnz_lno_t s = this->_kok_src(w);

        color_t dc = _kok_colors(d);
        color_t sc = _kok_colors(s);

        if ( (dc && sc) || //if both colored
            (sc && (_color_set(d) > _color_set(s))) || //if source is colored, and destination color set is larger than source
            (dc && (_color_set(s) > _color_set(d))) //or if destionation is colored, and the source color set is larger
        ){
          //then no need to look at this edge anymore.
          _edge_conflict_marker(w) = 0;
          sum += 1;
        }
      }
    }
  };

  /**
   * \brief Functor to create the new work array with a parallel prefix sum.
   */
  struct ppsWorklistFunctorEB {
    using edge_view = size_type_temp_work_view_t ;
    using char_view = char_temp_work_view_type;
    edge_view _oldlist;
    edge_view _newlist;
    char_view _markers; //_markers(e) != 0 iff e has a conflict

    ppsWorklistFunctorEB(
        const edge_view& oldlist,
        const edge_view& newlist,
        const char_view& markers) :
          _oldlist(oldlist), _newlist(newlist), _markers(markers)
    {}

    KOKKOS_INLINE_FUNCTION
    void operator()(nnz_lno_t i, size_type& update, const bool final) const
    {
      size_type edge = _oldlist(i);
      if(_markers(edge))
      {
        if(final)
          _newlist(update) = edge;
        update++;
      }
    }
  };


  /**
   * \brief Functor to create the new work array with atomic operations.
   */
  struct atomic_create_new_work_array{
    single_dim_index_view_type _new_index;
    size_type_temp_work_view_t _edge_conflict_indices;
    char_temp_work_view_type _edge_conflict_marker;
    size_type_temp_work_view_t _new_edge_conflict_indices;

    atomic_create_new_work_array(
        single_dim_index_view_type new_index,
        size_type_temp_work_view_t edge_conflict_indices,
        char_temp_work_view_type edge_conflict_marker,
        size_type_temp_work_view_t new_edge_conflict_indices):
          _new_index(new_index),
          _edge_conflict_indices(edge_conflict_indices),
          _edge_conflict_marker(edge_conflict_marker),
          _new_edge_conflict_indices(new_edge_conflict_indices){}

    KOKKOS_INLINE_FUNCTION
    void operator()(const size_type ii) const {
      typedef typename std::remove_reference< decltype( _new_index() ) >::type atomic_incr_type;
      size_type w = _edge_conflict_indices(ii);
      if(_edge_conflict_marker(w)){
        const size_type future_index = Kokkos::atomic_fetch_add( &_new_index(), atomic_incr_type(1));
        _new_edge_conflict_indices(future_index) = w;
      }
    }

  };


  /** \brief Functor for creating the ban colors for uncolored vertices.
   * It only creates ban_color, based on the certain information.
   * That is it works on the edges where one end is colored (for good)
   * and the other part is not colored.
   */
  struct halfedge_ban_colors {
    nnz_lno_persistent_work_view_t srcs, dsts;  //edge list, source and destinations of the edge list.
    color_view_type kokcolors;
    nnz_lno_temp_work_view_t color_set; //the colors that are represented with bits, and the colors set that the color is in.
    color_temp_work_view_type color_ban; //color ban for each vertex represented with bit
    size_type_temp_work_view_t conflict_indices;
    char_temp_work_view_type edge_conflict_marker;

    /** \brief Functor constructor.
     * \param srcs_ sources of the edgelist
     * \param dsts_ destinations of the edgelist
     * \param kokcolors_  the colors of the vertices. Represented with bits.
     * \param color_set_  the color set of the vertices. kokcolors_ and color_set_ together
     *      is used to represent the colors e.g. color_set_(v) * (numbits_in_idx-1) + set_bit_position_in_kokcolors_(v)
     * \param color_ban_ the bit representation of the neighbor colors that are in the same color_set.
     *                   color_ban_ only includes the colors of the neighbors that have been colored correctly.
     */
    halfedge_ban_colors (
        nnz_lno_persistent_work_view_t srcs_, nnz_lno_persistent_work_view_t dsts_,
        color_view_type kokcolors_, nnz_lno_temp_work_view_t  color_set_,
        color_temp_work_view_type color_ban_,
        size_type_temp_work_view_t conflict_indices_, char_temp_work_view_type edge_conflict_marker_):
          srcs(srcs_), dsts (dsts_),
          kokcolors(kokcolors_), color_set(color_set_),
          color_ban(color_ban_),
          conflict_indices(conflict_indices_), edge_conflict_marker(edge_conflict_marker_){}

    KOKKOS_INLINE_FUNCTION
    void operator()(const size_type &ii) const {
      size_type work_index = conflict_indices(ii);
      nnz_lno_t dst_id = dsts(work_index);
      color_t dst_col = kokcolors(dst_id);
      nnz_lno_t src_id = srcs(work_index);
      color_t src_col = kokcolors(src_id);

      //check destionation color.
      //continue only if it is not colored
      if ((!dst_col  && src_col) || (!src_col  && dst_col)){
        //check src color, send its color to ban colors only if it is colored.
        nnz_lno_t dest_col_set = color_set (dst_id);
        nnz_lno_t src_col_set = color_set (src_id);
        //check if they are in the same color set.
        //if they are not, we do not ban the color, as it represents a different color.
        if (src_col_set == dest_col_set){
          //atomic or, as no threads owns 'dst' (neither src)
          nnz_lno_t uncolored_vertex = dst_col? src_id: dst_id;
          Kokkos::atomic_fetch_or<color_t>(&(color_ban(uncolored_vertex)), src_col | dst_col);
          edge_conflict_marker(work_index) = 0;
        }
      }
    }
  };


  /**
   * \brief Functor to tentatively color vertices. It propogates the color information
   * to other end.
   */
  struct halfedge_expand_ban_for_unmatched_neighbors{
    nnz_lno_persistent_work_view_t srcs, dsts; //edge list, source and destinations of the edge list.
    color_view_type kokcolors;
    nnz_lno_temp_work_view_t color_set; //the colors that are represented with bits, and the colors set that the color is in.
    color_temp_work_view_type color_ban, tentative_color_ban; //color ban for each vertex represented with bit, as well as tentative color ban.
    color_t first_digit;
    size_type_temp_work_view_t conflict_indices;


    /** \brief functor constructor.
     * \param srcs_ sources of the edgelist
     * \param dsts_ destinations of the edgelist
     * \param kokcolors_  the colors of the vertices. Represented with bits.
     * \param color_set_  the color set of the vertices. kokcolors_ and color_set_ together
     *      is used to represent the colors e.g. color_set_(v) * (numbits_in_idx-1) + set_bit_position_in_kokcolors_(v)
     * \param color_ban_ the bit representation of the neighbor colors that are in the same color_set.
     *                   color_ban_ only includes the colors of the neighbors that have been colored correctly.
     * \param tentative_color_ban_ :bit reprensentation of the neighbor vertex colors, that have been colored in the current iteration.
     *                              it is tentative, because coloring might have conflicts.
     */
    halfedge_expand_ban_for_unmatched_neighbors (
        nnz_lno_persistent_work_view_t srcs_, nnz_lno_persistent_work_view_t dsts_,
        color_view_type kokcolors_, nnz_lno_temp_work_view_t  color_set_ ,
        color_temp_work_view_type color_ban_, color_temp_work_view_type tentative_color_ban_,
        size_type_temp_work_view_t conflict_indices_):
          srcs(srcs_), dsts (dsts_),
          kokcolors(kokcolors_), color_set(color_set_),
          color_ban(color_ban_), tentative_color_ban(tentative_color_ban_),
          conflict_indices(conflict_indices_){
      color_t tmp = 1;
      first_digit = tmp <<( sizeof(color_t) * 8 -1);
    }

    KOKKOS_INLINE_FUNCTION
    void operator()(const size_type &ii) const {
      size_type work_index = conflict_indices(ii);
      nnz_lno_t dst_id = dsts(work_index);
      color_t dst_col = kokcolors(dst_id);

      //if the destionation is colored already, we have nothing to do.
      //otherwise, if destionation is uncolored, or if its color < 0 (it has been tentatively colored)
      //then we need to check the source.
      if (dst_col == 0 || (dst_col & first_digit) ){
        nnz_lno_t src_id = srcs(work_index);
        color_t src_col = kokcolors(src_id);
        //if source is colored, again we have nothing to do.
        //if it is tentatively colored or uncolored, then we have work to do.
        if (src_col == 0 || (src_col & first_digit)){
          //check their colors sets, if they are on different color sets,
          //we dont need to care about the prohibted colors on each other -- at least in this iteration.
          nnz_lno_t dest_col_set = color_set (dst_id);
          nnz_lno_t src_col_set = color_set (src_id);

          if (src_col_set == dest_col_set){
            if ((dst_col & first_digit)  && (src_col & first_digit)){
              //if both ends are tentatively colored, we can check for the conflict here,
              //and fix it as below. However doing so increased the number of colors,
              //so, it has been turned of for now.

              if (src_col == dst_col && dest_col_set == src_col_set){
                //idx smaller_index = (src_id > dst_id) ? src_id : dst_id;
                nnz_lno_t smaller_index = dst_id; //TODO which one is better? this seems to be not much changing
                //idx smaller_index = src_id;
                //then both have been colored tentavitely. propoagate the color of src to dst.
                Kokkos::atomic_fetch_or<color_t>(&(tentative_color_ban(smaller_index)), -src_col);
                nnz_lno_t banned_colors = ~(color_ban(smaller_index) | tentative_color_ban(smaller_index));
                nnz_lno_t larger_col = banned_colors & (-banned_colors);
                kokcolors(smaller_index) = -(larger_col);
              }
            }
            else if(src_col != 0) {
              //if src is tentavily colored, and dst is not colored,
              //then we send the color information to dst's tentative_ban.

              //Kokkos::atomic_fetch_or<color_type>(&(color_ban(dst_id)), -src_col);
              Kokkos::atomic_fetch_or<color_t>(&(tentative_color_ban(dst_id)), -src_col);
            }
            else if (dst_col != 0){
              //if it is dst tentatively colors, but src is not colored,
              //then we send the dst color info to src's tentative_ban

              //Kokkos::atomic_fetch_or<color_type>(&(color_ban(src_id)), -dst_col);
              Kokkos::atomic_fetch_or<color_t>(&(tentative_color_ban(src_id)), -dst_col);
            }
            else {
              //idx smaller_index = src_id < dst_id > 0 ? src_id: dst_id;
              //idx larger_index = src_id < dst_id > 0 ? dst_id : src_id;
#ifndef TOOHIGHQUALITY
              nnz_lno_t smaller_index = src_id;
              nnz_lno_t larger_index = dst_id;
#endif
#ifdef TOOHIGHQUALITY
              row_index_type smaller_index = dst_id;
              row_index_type larger_index = src_id;
#endif

              //idx smaller_col =  src_id < dst_id > 0 ? src_col: dst_col;
              //if both ends are uncolored, tentatively color the the source if its index is smaller than dst.
              //make an 'bitwise or' of color_ban and tentative_color_ban to get the all prohibited colors.
              //we need to find the right most zero here. it is easier to find right most 1, so we do a not of the result color ban.
              color_t banned_colors = ~(color_ban(smaller_index) | tentative_color_ban(smaller_index));
              //the 'bitwise and' of banned_colors with two's complement result in only the rightmost 1 to be set, which is our color.
              src_col = banned_colors & (-banned_colors);
              //set it to minus of the color, as it is tentative coloring.
              kokcolors(smaller_index) = -(src_col);
              //send the color information to dst's tentative color ban.
              Kokkos::atomic_fetch_or<color_t>(&(tentative_color_ban(larger_index)), src_col);
              //Kokkos::atomic_fetch_or<color_type>(&(color_ban(dst_id)), src_col);
            }
          }
        }
      }
    }
  };





  /** \brief Functor responsible for choosing a color for each uncolored vertex,
   * given the color_ban and tentative_color_ban
   */
  struct choose_colors {
    color_view_type kokcolors;
    nnz_lno_temp_work_view_t color_set; //the colors that are represented with bits, and the colors set that the color is in.
    color_temp_work_view_type color_ban, tentative_color_ban;  //color ban for each vertex represented with bit, as well as tentative color ban.
    color_t color_ban_init_val;  //the value to initialize the color_ban_. We avoid using the first bit representing the sign.
    //Therefore if idx is int, it can represent 32-1 colors. Use color_set to represent more

    /** \brief functor constructor.
     * \param kokcolors_  the colors of the vertices. Represented with bits.
     * \param color_set_  the color set of the vertices. kokcolors_ and color_set_ together
     *      is used to represent the colors e.g. color_set_(v) * (numbits_in_idx-1) + set_bit_position_in_kokcolors_(v)
     * \param color_ban_ the bit representation of the neighbor colors that are in the same color_set.
     *                   color_ban_ only includes the colors of the neighbors that have been colored correctly.
     * \param tentative_color_ban_ :bit reprensentation of the neighbor vertex colors, that have been colored in the current iteration.
     *                              it is tentative, because coloring might have conflicts.
     */
    choose_colors ( color_view_type kokcolors_, nnz_lno_temp_work_view_t  color_set_,
        color_temp_work_view_type color_ban_,  color_temp_work_view_type tentative_color_ban_):
          kokcolors(kokcolors_), color_set(color_set_),
          color_ban(color_ban_), tentative_color_ban(tentative_color_ban_){
      //color_ban should always have 1 at the first bit, so that that color is not allowed.
      color_t tmp = 1;
      color_ban_init_val = tmp <<( sizeof(color_t) * 8 -1);
    }

    KOKKOS_INLINE_FUNCTION
    void operator()(const nnz_lno_t &ii) const {
      //if the vertex is uncolored, we will choose a new color for the vertex.
      if (kokcolors[ii] == 0){
        color_t certain_info = color_ban(ii);
        //get the banned_color_set by taking 'bitwise or' or color ban and tentative_color_ban
        color_t banned_colors = ~(certain_info | tentative_color_ban(ii));
        //my color is the first non set bit in the banned_colors. We perform a not operation,
        //and make a 'bitwise and' with its 2's complement to find the first zero bit.
        color_t my_color = banned_colors & (-banned_colors);
        if (my_color == 0){
#ifdef EBCOLORING_HIGHER_QUALITY
          //if my color is zero, that is all the available colors in this set has been taken by the neighbors
          //then I might need to change my color set. But we need to be sure about this, so we check if
          //color_ban is full as well, since tentative_color_ban might be too pessimist.
          banned_colors = ~(certain_info);
          my_color = banned_colors & (-banned_colors);
          if (my_color == 0){
#endif
            //if all colors are taken by the neighbors (certainly excluding tentative colors), then
            //I need to change my color set.
            //if there are still available colors w.r.t. color_ban, then try one more time without increasing the color_set.
            color_set(ii) += 1; // increase color set.
            color_ban(ii) = color_ban_init_val; //set the color ban to its initial value.
#ifdef EBCOLORING_HIGHER_QUALITY
          }
#endif
          //in each case we cannot color this vertex. set the tentative_color_ban to 0
          //try to color it at the next iteration.
          tentative_color_ban(ii) = 0;
          //color_ban(ii) = color_ban_init_val; //set the color ban to its initial value.
        }
        else {
          kokcolors(ii) = my_color;
        }
      }
      else if (kokcolors(ii) & color_ban_init_val){
        kokcolors(ii) = -kokcolors(ii);
      }
    }
  };

  /** Functor responsible for setting the final color for each vertex,
   *  The color of the vertex is found ast color_set * (sizeof(color_type) * 8 -1) + log2(color)
   */
  struct set_final_colors{
    color_view_type kokcol;
    nnz_lno_temp_work_view_t kokcolset; //the colors that are represented with bits, and the colors set that the color is in.
    color_t color_size;

    /** \brief functor constructor.
     * \param kokcol_  the colors of the vertices. Represented with bits.
     * \param kokcolset_  the color set of the vertices. kokcolors_ and color_set_ together
     *      is used to represent the colors e.g. color_set_(v) * (numbits_in_idx-1) + set_bit_position_in_kokcolors_(v)
     */
    set_final_colors(color_view_type kokcol_, nnz_lno_temp_work_view_t  kokcolset_): kokcol(kokcol_),kokcolset(kokcolset_), color_size ( sizeof(color_t) * 8 -1){}

    KOKKOS_INLINE_FUNCTION
    void operator()(const nnz_lno_t &ii) const {
      nnz_lno_t i = 0;
      color_t val = kokcol(ii);
      //if check below is necessary.
      // this happens when a vertices all neighbors are colored,
      //so the information from all neighbors are taken, no edge to be processed by this vertex.
      //the algorithm works on the number of edges, if the edges are all consumed, the loop
      //might terminate with an early exit without coloring this vertex.
      //this happens when all neighbors consumes all the colors in the current vertex set,
      //and the vertex left to be colored in the next iteration.
      //but the vertex couldnt be colored, because there is no more edge left to be worked on.

      if(val == 0) val = 1;

      //find the position in the bit.
      while (val != 0) {
        ++i;
        val = val >> 1;
      }
      //set the final color.
      kokcol(ii) = i + kokcolset(ii) * color_size;
    }
  };
};

}
}

#endif //_KOKKOSCOLORINGIMP_HPP<|MERGE_RESOLUTION|>--- conflicted
+++ resolved
@@ -366,11 +366,7 @@
 
     //the conflictlist
     nnz_lno_temp_work_view_t current_vertexList =
-<<<<<<< HEAD
-        nnz_lno_temp_work_view_t(Kokkos::ViewAllocateWithoutInitializing("vertexList"), this->nv);
-=======
         nnz_lno_temp_work_view_t(Kokkos::view_alloc(Kokkos::WithoutInitializing, "vertexList"), this->nv);
->>>>>>> ee891845
     nnz_lno_t current_vertexListLength = this->nv;
     
     if(this->cp->get_use_vtx_list()){
