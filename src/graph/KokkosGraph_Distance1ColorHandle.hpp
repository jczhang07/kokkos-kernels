--- conflicted
+++ resolved
@@ -272,22 +272,8 @@
       std::cout << ExecutionSpace::name()
                 << " Execution Space, Default Algorithm: COLORING_EB\n";
 #endif
-<<<<<<< HEAD
-    }
-    else if(KokkosKernels::Impl::kk_is_gpu_exec_space<ExecutionSpace>())
-    {
-      this->coloring_algorithm_type = COLORING_EB;
-#ifdef VERBOSE
-      std::cout << ExecutionSpace::name() << " Execution Space, Default Algorithm: COLORING_EB\n";
-#endif
-    }
-    else
-    {
-      this->coloring_algorithm_type = COLORING_VB;
-=======
     } else {
       this->coloring_algorithm_type = COLORING_VBBIT;
->>>>>>> d1709c33
 #ifdef VERBOSE
       std::cout << ExecutionSpace::name()
                 << " Execution Space, Default Algorithm: COLORING_VBBIT\n";
