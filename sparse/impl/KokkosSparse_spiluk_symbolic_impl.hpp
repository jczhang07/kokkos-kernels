//@HEADER
// ************************************************************************
//
//                        Kokkos v. 4.0
//       Copyright (2022) National Technology & Engineering
//               Solutions of Sandia, LLC (NTESS).
//
// Under the terms of Contract DE-NA0003525 with NTESS,
// the U.S. Government retains certain rights in this software.
//
// Part of Kokkos, under the Apache License v2.0 with LLVM Exceptions.
// See https://kokkos.org/LICENSE for license information.
// SPDX-License-Identifier: Apache-2.0 WITH LLVM-exception
//
//@HEADER

#ifndef KOKKOSSPARSE_IMPL_SPILUK_SYMBOLIC_HPP_
#define KOKKOSSPARSE_IMPL_SPILUK_SYMBOLIC_HPP_

/// \file KokkosSparse_spiluk_symbolic_impl.hpp
/// \brief Implementation of the symbolic phase of sparse ILU(k).

#include <KokkosKernels_config.h>
#include <Kokkos_ArithTraits.hpp>
#include <KokkosSparse_spiluk_handle.hpp>
#include <KokkosSparse_SortCrs.hpp>
#include <KokkosKernels_Error.hpp>

//#define SYMBOLIC_OUTPUT_INFO

namespace KokkosSparse {
namespace Impl {
namespace Experimental {

template <class IlukHandle, class RowMapType, class EntriesType,
          class LevelType1, class LevelType2, class LevelType3, class size_type>
void level_sched(IlukHandle& thandle, const RowMapType row_map,
                 const EntriesType entries, LevelType1& level_list,
                 LevelType2& level_ptr, LevelType3& level_idx,
                 size_type& nlevels) {
  // Scheduling currently compute on host

  using nnz_lno_t = typename IlukHandle::nnz_lno_t;

  size_type nrows = thandle.get_nrows();

  nlevels      = 0;
  level_ptr(0) = 0;

  for (size_type i = 0; i < nrows; ++i) {
    size_type l        = 0;
    size_type rowstart = row_map(i);
    size_type rowend   = row_map(i + 1);
    for (size_type j = rowstart; j < rowend; ++j) {
      nnz_lno_t col = entries(j);
      l             = std::max(l, level_list(col));
    }
    level_list(i) = l + 1;
    level_ptr(l + 1) += 1;
    nlevels = std::max(nlevels, l + 1);
  }

  for (size_type i = 1; i <= nlevels; ++i) {
    level_ptr(i) += level_ptr(i - 1);
  }

  for (size_type i = 0; i < nrows; i++) {
    level_idx(level_ptr(level_list(i) - 1)) = i;
    level_ptr(level_list(i) - 1) += 1;
  }

  if (nlevels > 0) {  // note: to avoid wrapping around to the max of size_t
                      // when nlevels = 0.
    for (size_type i = nlevels - 1; i > 0; --i) {
      level_ptr(i) = level_ptr(i - 1);
    }
  }

  level_ptr(0) = 0;

  // Find the maximum number of rows of levels
  size_type maxrows = 0;
  for (size_type i = 0; i < nlevels; ++i) {
    size_type lnrows = level_ptr(i + 1) - level_ptr(i);
    if (maxrows < lnrows) {
      maxrows = lnrows;
    }
  }

  thandle.set_num_levels(nlevels);
  thandle.set_level_maxrows(maxrows);
}

// SEQLVLSCHD_TP1 algorithm (chunks)
template <class IlukHandle, class RowMapType, class EntriesType,
          class LevelType1, class LevelType2, class LevelType3, class size_type>
void level_sched_tp(IlukHandle& thandle, const RowMapType row_map,
                    const EntriesType entries, LevelType1& level_list,
                    LevelType2& level_ptr, LevelType3& level_idx,
<<<<<<< HEAD
                    size_type& nlevels) {
=======
                    size_type& nlevels, int nstreams = 1) {
>>>>>>> 1592d9ed
  // Scheduling currently compute on host

  using nnz_lno_t           = typename IlukHandle::nnz_lno_t;
  using nnz_lno_view_host_t = typename IlukHandle::nnz_lno_view_host_t;

  size_type nrows = thandle.get_nrows();

  nlevels      = 0;
  level_ptr(0) = 0;

  for (size_type i = 0; i < nrows; ++i) {
    size_type l        = 0;
    size_type rowstart = row_map(i);
    size_type rowend   = row_map(i + 1);
    for (size_type j = rowstart; j < rowend; ++j) {
      nnz_lno_t col = entries(j);
      l             = std::max(l, level_list(col));
    }
    level_list(i) = l + 1;
    level_ptr(l + 1) += 1;
    nlevels = std::max(nlevels, l + 1);
  }

  for (size_type i = 1; i <= nlevels; ++i) {
    level_ptr(i) += level_ptr(i - 1);
  }

  for (size_type i = 0; i < nrows; i++) {
    level_idx(level_ptr(level_list(i) - 1)) = i;
    level_ptr(level_list(i) - 1) += 1;
  }

  if (nlevels > 0) {  // note: to avoid wrapping around to the max of size_t
                      // when nlevels = 0.
    for (size_type i = nlevels - 1; i > 0; --i) {
      level_ptr(i) = level_ptr(i - 1);
    }
  }

  level_ptr(0) = 0;

  // Find max rows, number of chunks, max rows of chunks across levels
  thandle.alloc_level_nchunks(nlevels);
  thandle.alloc_level_nrowsperchunk(nlevels);
  nnz_lno_view_host_t lnchunks       = thandle.get_level_nchunks();
  nnz_lno_view_host_t lnrowsperchunk = thandle.get_level_nrowsperchunk();

#ifdef KOKKOS_ENABLE_CUDA
  using memory_space = typename IlukHandle::memory_space;
  size_t avail_byte  = 0;
  if (std::is_same<memory_space, Kokkos::CudaSpace>::value) {
    size_t free_byte, total_byte;
    KokkosKernels::Impl::kk_get_free_total_memory<memory_space>(free_byte,
                                                                total_byte);
    avail_byte = static_cast<size_t>(0.85 * static_cast<double>(free_byte) /
                                     static_cast<double>(nstreams));
  }
#endif

  size_type maxrows         = 0;
  size_type maxrowsperchunk = 0;
  for (size_type i = 0; i < nlevels; ++i) {
    size_type lnrows = level_ptr(i + 1) - level_ptr(i);
    if (maxrows < lnrows) {
      maxrows = lnrows;
    }
#ifdef KOKKOS_ENABLE_CUDA
    size_t required_size =
        static_cast<size_t>(lnrows) * nrows * sizeof(nnz_lno_t);
    if (std::is_same<memory_space, Kokkos::CudaSpace>::value) {
      lnchunks(i)       = required_size / avail_byte + 1;
      lnrowsperchunk(i) = (lnrows % lnchunks(i) == 0)
                              ? (lnrows / lnchunks(i))
                              : (lnrows / lnchunks(i) + 1);
    } else
#endif
    {
      // Workaround to fix unused-parameter nstreams error
      lnchunks(i)       = static_cast<nnz_lno_t>(nstreams / nstreams);
      lnrowsperchunk(i) = lnrows;
    }
    if (maxrowsperchunk < static_cast<size_type>(lnrowsperchunk(i))) {
      maxrowsperchunk = lnrowsperchunk(i);
    }
  }

  thandle.set_num_levels(nlevels);
  thandle.set_level_maxrows(maxrows);
  thandle.set_level_maxrowsperchunk(maxrowsperchunk);
}

// Linear Search for the smallest row index
template <class size_type, class nnz_lno_t, class ViewType>
size_type search_col_index(nnz_lno_t j, size_type lenl, ViewType h_iL,
                           ViewType h_llev, ViewType h_iw) {
  nnz_lno_t irow = h_iL(j);
  nnz_lno_t ipos = j;

  // Find the smallest col index
  for (size_type k = j + 1; k < lenl; ++k) {
    if (h_iL(k) < irow) {
      irow = h_iL(k);
      ipos = k;
    }
  }

  if (ipos != j) {  // Swap entries
    nnz_lno_t row = h_iL(j);
    h_iL(j)       = h_iL(ipos);
    h_iL(ipos)    = row;

    nnz_lno_t t  = h_llev(j);
    h_llev(j)    = h_llev(ipos);
    h_llev(ipos) = t;

    h_iw(irow) = j;
    h_iw(row)  = ipos;
  }
  return ((size_type)irow);
}

template <class IlukHandle, class ARowMapType, class AEntriesType,
          class LRowMapType, class LEntriesType, class URowMapType,
          class UEntriesType>
void iluk_symbolic(IlukHandle& thandle,
                   const typename IlukHandle::const_nnz_lno_t& fill_lev,
                   const ARowMapType& A_row_map_d,
                   const AEntriesType& A_entries_d, LRowMapType& L_row_map_d,
                   LEntriesType& L_entries_d, URowMapType& U_row_map_d,
                   UEntriesType& U_entries_d, int nstreams = 1) {
  if (thandle.get_algorithm() ==
          KokkosSparse::Experimental::SPILUKAlgorithm::SEQLVLSCHD_RP ||
      thandle.get_algorithm() ==
          KokkosSparse::Experimental::SPILUKAlgorithm::SEQLVLSCHD_TP1)
  /*   || thandle.get_algorithm() ==
     KokkosSparse::Experimental::SPILUKAlgorithm::SEQLVLSCHED_TP2 )*/
  {
    // Scheduling and symbolic phase currently compute on host - need host copy
    // of all views

    using size_type = typename IlukHandle::size_type;
    using nnz_lno_t = typename IlukHandle::nnz_lno_t;

    using HandleDeviceEntriesType = typename IlukHandle::nnz_lno_view_t;
    using HandleDeviceRowMapType  = typename IlukHandle::nnz_row_view_t;

    // typedef typename IlukHandle::signed_integral_t signed_integral_t;

    size_type nrows = thandle.get_nrows();

    auto A_row_map =
        Kokkos::create_mirror_view_and_copy(Kokkos::HostSpace(), A_row_map_d);
    auto A_entries =
        Kokkos::create_mirror_view_and_copy(Kokkos::HostSpace(), A_entries_d);
    auto L_row_map =
        Kokkos::create_mirror_view(Kokkos::HostSpace(), L_row_map_d);
    auto L_entries =
        Kokkos::create_mirror_view(Kokkos::HostSpace(), L_entries_d);
    auto U_row_map =
        Kokkos::create_mirror_view(Kokkos::HostSpace(), U_row_map_d);
    auto U_entries =
        Kokkos::create_mirror_view(Kokkos::HostSpace(), U_entries_d);

    HandleDeviceRowMapType dlevel_list = thandle.get_level_list();
    auto level_list =
        Kokkos::create_mirror_view_and_copy(Kokkos::HostSpace(), dlevel_list);

    HandleDeviceEntriesType dlevel_ptr = thandle.get_level_ptr();
    auto level_ptr                     = thandle.get_host_level_ptr();

    HandleDeviceEntriesType dlevel_idx = thandle.get_level_idx();
    auto level_idx =
        Kokkos::create_mirror_view_and_copy(Kokkos::HostSpace(), dlevel_idx);

    size_type nlev = 0;

    // Level scheduling on A???
    // level_sched<IlukHandle, AHostRowMapType, AHostEntriesType,
    // HandleHostRowMapType, HandleHostEntriesType, size_type >
    //                                    (thandle, A_row_map, A_entries, nrows,
    //                                    level_list, level_ptr, level_idx,
    //                                    nlev);
    // level_sched (thandle, A_row_map, A_entries, nrows, level_list, level_ptr,
    // level_idx, nlev);

    // Symbolic phase
    // Kokkos::resize(L_row_map_d, nrows-3);// error: static assertion failed:
    // Can only resize managed views Kokkos::resize(L_entries_d,
    // L_entries_d.extent(0)-3); thandle.set_nnzL(L_entries_d.extent(0)+5);

    using HostTmpViewType =
        Kokkos::View<nnz_lno_t*, Kokkos::LayoutLeft, Kokkos::HostSpace>;

    HostTmpViewType h_lev("h_lev", thandle.get_nnzU());
    HostTmpViewType h_iw("h_iw", nrows);
    HostTmpViewType h_iL("h_iL", nrows);
    HostTmpViewType h_llev("h_llev", nrows);

    size_type cntL = 0;
    size_type cntU = 0;
    size_type iU, ulev, lenu, lenl;

    L_row_map(0) = 0;
    U_row_map(0) = 0;

    Kokkos::deep_copy(h_iw, nnz_lno_t(-1));

    // Main loop
    for (size_type i = 0; i < nrows; ++i) {
      iU   = i;
      ulev = i;
      lenl = lenu = 0;

      // Unpack the ith row
      size_type k1 = A_row_map(i);
      size_type k2 = A_row_map(i + 1);

      for (size_type k = k1; k < k2; ++k) {
        size_type col = static_cast<size_type>(A_entries(k));
        if (col < nrows) {  // Ignore column elements that are not in the square
                            // matrix
          if (col > i) {    // U part
            h_iw(col)           = lenu;
            h_iL(iU + lenu)     = col;
            h_llev(ulev + lenu) = 0;
            lenu++;
          } else if (col < i) {  // L part
            h_iw(col)    = lenl;
            h_iL(lenl)   = col;
            h_llev(lenl) = 0;
            lenl++;
          }
        }
      }

      // Eliminate rows
      nnz_lno_t j = -1;
      while (static_cast<size_type>(++j) < lenl) {
        size_type row  = search_col_index(j, lenl, h_iL, h_llev, h_iw);
        nnz_lno_t jlev = h_llev(j);
        k1             = U_row_map(row) + 1;
        k2             = U_row_map(row + 1);
        for (size_type k = k1; k < k2; ++k) {
          size_type col  = static_cast<size_type>(U_entries(k));
          nnz_lno_t lev1 = jlev + h_lev(k) + 1;
          if (lev1 > fill_lev) continue;
          nnz_lno_t ipos = h_iw(col);
          if (ipos == -1) {  // Fill-in
            if (col > i) {   // U part
              h_iw(col)           = lenu;
              h_iL(iU + lenu)     = col;
              h_llev(ulev + lenu) = lev1;
              lenu++;
            } else if (col < i) {  // L part
              h_iw(col)    = lenl;
              h_iL(lenl)   = col;
              h_llev(lenl) = lev1;
              lenl++;
            }
          } else {  // Not a fill-in
            if (col > i)
              h_llev(ulev + ipos) = std::min(h_llev(ulev + ipos), lev1);
            else if (col < i)
              h_llev(ipos) = std::min(h_llev(ipos), lev1);
          }
        }
      }

      // Reset iw
      for (size_type k = 0; k < lenl; ++k) h_iw(h_iL(k)) = -1;
      for (size_type k = 0; k < lenu; ++k) h_iw(h_iL(iU + k)) = -1;

      // Copy U part+diag and levels
      if (cntU + lenu + 1 > static_cast<size_type>(U_entries_d.extent(0))) {
        // size_type newsize = (size_type)(U_entries_d.extent(0)*EXPAND_FACT);
        // Kokkos::resize(h_lev, newsize);
        // Kokkos::resize(U_entries, newsize);
        // Kokkos::resize(U_entries_d, newsize);
        std::ostringstream os;
        os << "KokkosSparse::Experimental::spiluk_symbolic: U_entries's extent "
              "must be larger than "
           << U_entries_d.extent(0);
        KokkosKernels::Impl::throw_runtime_exception(os.str());
      }
      // U diag entry
      U_entries(cntU) = i;
      cntU++;
      // U part
      for (size_type k = 0; k < lenu; ++k) {
        U_entries(cntU) = h_iL(iU + k);
        h_lev(cntU)     = h_llev(ulev + k);
        cntU++;
      }
      U_row_map(i + 1) = cntU;

      // Copy L part
#ifdef KEEP_DIAG
      if (cntL + lenl + 1 > static_cast<size_type>(L_entries_d.extent(0))) {
#else
      if (cntL + lenl > static_cast<size_type>(L_entries_d.extent(0))) {
#endif
        // size_type newsize = (size_type) (L_entries_d.extent(0)*EXPAND_FACT);
        // Kokkos::resize(L_entries, newsize);
        // Kokkos::resize(L_entries_d, newsize);
        std::ostringstream os;
        os << "KokkosSparse::Experimental::spiluk_symbolic: L_entries's extent "
              "must be larger than "
           << L_entries_d.extent(0);
        KokkosKernels::Impl::throw_runtime_exception(os.str());
      }
      for (size_type k = 0; k < lenl; ++k) {
        L_entries(cntL) = h_iL(k);
        cntL++;
      }
#ifdef KEEP_DIAG
      // L diag entry
      L_entries(cntL) = i;
      cntL++;
#endif
      L_row_map(i + 1) = cntL;
    }  // End main loop i

    thandle.set_nnzL(cntL);
    thandle.set_nnzU(cntU);

    // Sort
    KokkosSparse::sort_crs_graph<Kokkos::DefaultHostExecutionSpace,
                                 decltype(L_row_map), decltype(L_entries)>(
        L_row_map, L_entries);
    KokkosSparse::sort_crs_graph<Kokkos::DefaultHostExecutionSpace,
                                 decltype(U_row_map), decltype(U_entries)>(
        U_row_map, U_entries);

    // Level scheduling on L
    if (thandle.get_algorithm() ==
        KokkosSparse::Experimental::SPILUKAlgorithm::SEQLVLSCHD_TP1) {
      level_sched_tp(thandle, L_row_map, L_entries, level_list, level_ptr,
                     level_idx, nlev, nstreams);
      thandle.alloc_iw(thandle.get_level_maxrowsperchunk(), nrows);
    } else {
      level_sched(thandle, L_row_map, L_entries, level_list, level_ptr,
                  level_idx, nlev);
      thandle.alloc_iw(thandle.get_level_maxrows(), nrows);
    }

    Kokkos::deep_copy(dlevel_ptr, level_ptr);
    Kokkos::deep_copy(dlevel_idx, level_idx);
    Kokkos::deep_copy(dlevel_list, level_list);

    Kokkos::deep_copy(L_row_map_d, L_row_map);
    Kokkos::deep_copy(L_entries_d, L_entries);
    Kokkos::deep_copy(U_row_map_d, U_row_map);
    Kokkos::deep_copy(U_entries_d, U_entries);

    thandle.set_symbolic_complete();

    // Output check
#ifdef SYMBOLIC_OUTPUT_INFO
    std::cout << "  ILU(k) fill_level: " << fill_lev << std::endl;
    std::cout << "  symbolic complete: " << thandle.is_symbolic_complete()
              << std::endl;
    std::cout << "  num levels: " << thandle.get_num_levels() << std::endl;
    std::cout << "  max num rows among levels: " << thandle.get_level_maxrows()
              << std::endl;
    std::cout << "  max num rows among chunks among levels: "
              << thandle.get_level_maxrowsperchunk() << std::endl;

    std::cout << "  iluk_symbolic result: " << std::endl;

    std::cout << "  level_list = ";
    for (size_type i = 0; i < nrows; ++i) {
      std::cout << level_list(i) << " ";
    }
    std::cout << std::endl;

    std::cout << "  level_ptr = ";
    for (size_type i = 0; i < nlev + 1; ++i) {
      std::cout << level_ptr(i) << " ";
    }
    std::cout << std::endl;

    std::cout << "  level_idx = ";
    for (size_type i = 0; i < nrows; ++i) {
      std::cout << level_idx(i) << " ";
    }
    std::cout << std::endl;

    std::cout << "  nnzL: " << thandle.get_nnzL() << std::endl;
    std::cout << "  L_row_map = ";
    for (size_type i = 0; i < nrows + 1; ++i) {
      std::cout << L_row_map(i) << " ";
    }
    std::cout << std::endl;

    std::cout << "  L_entries = ";
    for (size_type i = 0; i < thandle.get_nnzL(); ++i) {
      std::cout << L_entries(i) << " ";
    }
    std::cout << std::endl;

    std::cout << "  nnzU: " << thandle.get_nnzU() << std::endl;
    std::cout << "  U_row_map = ";
    for (size_type i = 0; i < nrows + 1; ++i) {
      std::cout << U_row_map(i) << " ";
    }
    std::cout << std::endl;

    std::cout << "  U_entries = ";
    for (size_type i = 0; i < thandle.get_nnzU(); ++i) {
      std::cout << U_entries(i) << " ";
    }
    std::cout << std::endl;
#endif
  }
}  // end iluk_symbolic

}  // namespace Experimental
}  // namespace Impl
}  // namespace KokkosSparse

#endif<|MERGE_RESOLUTION|>--- conflicted
+++ resolved
@@ -97,11 +97,7 @@
 void level_sched_tp(IlukHandle& thandle, const RowMapType row_map,
                     const EntriesType entries, LevelType1& level_list,
                     LevelType2& level_ptr, LevelType3& level_idx,
-<<<<<<< HEAD
-                    size_type& nlevels) {
-=======
                     size_type& nlevels, int nstreams = 1) {
->>>>>>> 1592d9ed
   // Scheduling currently compute on host
 
   using nnz_lno_t           = typename IlukHandle::nnz_lno_t;
