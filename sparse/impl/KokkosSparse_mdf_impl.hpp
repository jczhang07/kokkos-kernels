//@HEADER
// ************************************************************************
//
//                        Kokkos v. 4.0
//       Copyright (2022) National Technology & Engineering
//               Solutions of Sandia, LLC (NTESS).
//
// Under the terms of Contract DE-NA0003525 with NTESS,
// the U.S. Government retains certain rights in this software.
//
// Part of Kokkos, under the Apache License v2.0 with LLVM Exceptions.
// See https://kokkos.org/LICENSE for license information.
// SPDX-License-Identifier: Apache-2.0 WITH LLVM-exception
//
//@HEADER

#ifndef KOKKOSSPARSE_MDF_IMPL_HPP_
#define KOKKOSSPARSE_MDF_IMPL_HPP_

#include <Kokkos_Core.hpp>
#include <type_traits>
#include "Kokkos_ArithTraits.hpp"

namespace KokkosSparse {
namespace Impl {

template <typename crs_matrix_type>
struct MDF_types {
  using scalar_type     = typename crs_matrix_type::value_type;
  using KAS             = typename Kokkos::ArithTraits<scalar_type>;
  using scalar_mag_type = typename KAS::mag_type;
  using values_mag_type = Kokkos::View<scalar_mag_type*, Kokkos::LayoutRight,
                                       typename crs_matrix_type::device_type,
                                       typename crs_matrix_type::memory_traits>;
};

template <class crs_matrix_type>
struct MDF_count_lower {
  using col_ind_type = typename crs_matrix_type::StaticCrsGraphType::
      entries_type::non_const_type;
  using size_type  = typename crs_matrix_type::ordinal_type;
  using value_type = typename crs_matrix_type::size_type;

  crs_matrix_type A;
  col_ind_type permutation;
  col_ind_type permutation_inv;

  MDF_count_lower(crs_matrix_type A_, col_ind_type permutation_,
                  col_ind_type permutation_inv_)
      : A(A_), permutation(permutation_), permutation_inv(permutation_inv_){};

  KOKKOS_INLINE_FUNCTION
  void operator()(const size_type rowIdx, value_type& update) const {
    permutation(rowIdx)     = rowIdx;
    permutation_inv(rowIdx) = rowIdx;
    for (value_type entryIdx = A.graph.row_map(rowIdx);
         entryIdx < A.graph.row_map(rowIdx + 1); ++entryIdx) {
      if (A.graph.entries(entryIdx) <= rowIdx) {
        update += 1;
      }
    }
  }

};  // MDF_count_lower

template <class crs_matrix_type>
struct MDF_discarded_fill_norm {
  using static_crs_graph_type = typename crs_matrix_type::StaticCrsGraphType;
  using col_ind_type =
      typename static_crs_graph_type::entries_type::non_const_type;
  using values_type     = typename crs_matrix_type::values_type::non_const_type;
  using values_mag_type = typename MDF_types<crs_matrix_type>::values_mag_type;
  using size_type       = typename crs_matrix_type::size_type;
  using ordinal_type    = typename crs_matrix_type::ordinal_type;
  using scalar_type     = typename crs_matrix_type::value_type;
  using KAS             = typename Kokkos::ArithTraits<scalar_type>;
  using scalar_mag_type = typename KAS::mag_type;
  using KAM             = typename Kokkos::ArithTraits<scalar_mag_type>;

  crs_matrix_type A, At;
  ordinal_type factorization_step;
  col_ind_type permutation;

  values_mag_type discarded_fill;
  col_ind_type deficiency;
  int verbosity;

  MDF_discarded_fill_norm(crs_matrix_type A_, crs_matrix_type At_,
                          ordinal_type factorization_step_,
                          col_ind_type permutation_,
                          values_mag_type discarded_fill_,
                          col_ind_type deficiency_, int verbosity_)
      : A(A_),
        At(At_),
        factorization_step(factorization_step_),
        permutation(permutation_),
        discarded_fill(discarded_fill_),
        deficiency(deficiency_),
        verbosity(verbosity_){};

  KOKKOS_INLINE_FUNCTION
  void operator()(const ordinal_type i) const {
    ordinal_type rowIdx          = permutation(i);
    scalar_mag_type discard_norm = KAM::zero();
    scalar_type diag_val         = KAS::zero();
    bool entryIsDiscarded        = true;
    ordinal_type numFillEntries  = 0;
    for (size_type alphaIdx = At.graph.row_map(rowIdx);
         alphaIdx < At.graph.row_map(rowIdx + 1); ++alphaIdx) {
      ordinal_type fillRowIdx = At.graph.entries(alphaIdx);
      bool row_not_eliminated = true;
      for (ordinal_type stepIdx = 0; stepIdx < factorization_step; ++stepIdx) {
        if (fillRowIdx == permutation(stepIdx)) {
          row_not_eliminated = false;
        }
      }

      if (fillRowIdx != rowIdx && row_not_eliminated) {
        for (size_type betaIdx = A.graph.row_map(rowIdx);
             betaIdx < A.graph.row_map(rowIdx + 1); ++betaIdx) {
          ordinal_type fillColIdx = A.graph.entries(betaIdx);
          bool col_not_eliminated = true;
          for (ordinal_type stepIdx = 0; stepIdx < factorization_step;
               ++stepIdx) {
            if (fillColIdx == permutation(stepIdx)) {
              col_not_eliminated = false;
            }
          }

          if (fillColIdx != rowIdx && col_not_eliminated) {
            entryIsDiscarded = true;
            for (size_type entryIdx = A.graph.row_map(fillRowIdx);
                 entryIdx < A.graph.row_map(fillRowIdx + 1); ++entryIdx) {
              if (A.graph.entries(entryIdx) == fillColIdx) {
                entryIsDiscarded = false;
              }
            }
            if (entryIsDiscarded) {
              numFillEntries += 1;
              discard_norm +=
                  KAS::abs(At.values(alphaIdx) * A.values(betaIdx)) *
                  KAS::abs(At.values(alphaIdx) * A.values(betaIdx));
              if (verbosity > 1) {
                if constexpr (std::is_arithmetic_v<scalar_mag_type>) {
                  KOKKOS_IMPL_DO_NOT_USE_PRINTF(
                      "Adding value A[%d,%d]=%f to discard norm of row %d\n",
                      int(At.graph.entries(alphaIdx)),
                      int(A.graph.entries(betaIdx)),
                      KAS::abs(At.values(alphaIdx) * A.values(betaIdx)) *
                          KAS::abs(At.values(alphaIdx) * A.values(betaIdx)),
                      int(rowIdx));
                }
              }
            }
          }
        }
      } else if (fillRowIdx == rowIdx) {
        diag_val = At.values(alphaIdx);
        if (verbosity > 1) {
          if constexpr (std::is_arithmetic_v<scalar_type>) {
            KOKKOS_IMPL_DO_NOT_USE_PRINTF(
                "Row %d diagonal value detected, values(%d)=%f\n", int(rowIdx),
                int(alphaIdx), At.values(alphaIdx));
          } else if constexpr (std::is_arithmetic_v<scalar_mag_type>) {
            KOKKOS_IMPL_DO_NOT_USE_PRINTF(
                "Row %d diagonal value detected, |values(%d)|=%f\n",
                int(rowIdx), int(alphaIdx), KAS::abs(At.values(alphaIdx)));
          }
        }
      }
    }

    // TODO add a check on `diag_val == zero`
    discard_norm           = discard_norm / KAS::abs(diag_val * diag_val);
    discarded_fill(rowIdx) = discard_norm;
    deficiency(rowIdx)     = numFillEntries;
<<<<<<< HEAD
    if (verbosity > 0) {
      const ordinal_type degree = ordinal_type(A.graph.row_map(rowIdx + 1) -
                                               A.graph.row_map(rowIdx) - 1);
      KOKKOS_IMPL_DO_NOT_USE_PRINTF(
          "Row %d has discarded fill of %f, deficiency of %d and degree %d\n",
          static_cast<int>(rowIdx),
          static_cast<double>(KAS::sqrt(discard_norm)),
          static_cast<int>(deficiency(rowIdx)), static_cast<int>(degree));
=======

    if constexpr (std::is_arithmetic_v<scalar_mag_type>) {
      if (verbosity > 0) {
        const ordinal_type degree = ordinal_type(A.graph.row_map(rowIdx + 1) -
                                                 A.graph.row_map(rowIdx) - 1);
        KOKKOS_IMPL_DO_NOT_USE_PRINTF(
            "Row %d has discarded fill of %f, deficiency of %d and degree %d\n",
            static_cast<int>(rowIdx),
            static_cast<double>(KAM::sqrt(discard_norm)),
            static_cast<int>(deficiency(rowIdx)), static_cast<int>(degree));
      }
>>>>>>> 1592d9ed
    }
  }

};  // MDF_discarded_fill_norm

template <class crs_matrix_type>
struct MDF_selective_discarded_fill_norm {
  using static_crs_graph_type = typename crs_matrix_type::StaticCrsGraphType;
  using col_ind_type =
      typename static_crs_graph_type::entries_type::non_const_type;
<<<<<<< HEAD
  using values_type  = typename crs_matrix_type::values_type::non_const_type;
  using size_type    = typename crs_matrix_type::size_type;
  using ordinal_type = typename crs_matrix_type::ordinal_type;
  using scalar_type  = typename crs_matrix_type::value_type;
  using KAS          = typename Kokkos::ArithTraits<scalar_type>;

  const scalar_type zero = KAS::zero();
=======
  using values_type     = typename crs_matrix_type::values_type::non_const_type;
  using size_type       = typename crs_matrix_type::size_type;
  using ordinal_type    = typename crs_matrix_type::ordinal_type;
  using scalar_type     = typename crs_matrix_type::value_type;
  using KAS             = typename Kokkos::ArithTraits<scalar_type>;
  using scalar_mag_type = typename KAS::mag_type;
  using KAM             = typename Kokkos::ArithTraits<scalar_mag_type>;
  using values_mag_type = typename MDF_types<crs_matrix_type>::values_mag_type;
>>>>>>> 1592d9ed

  crs_matrix_type A, At;
  ordinal_type factorization_step;
  col_ind_type permutation;
  col_ind_type update_list;

<<<<<<< HEAD
  values_type discarded_fill;
=======
  values_mag_type discarded_fill;
>>>>>>> 1592d9ed
  col_ind_type deficiency;
  int verbosity;

  MDF_selective_discarded_fill_norm(crs_matrix_type A_, crs_matrix_type At_,
                                    ordinal_type factorization_step_,
                                    col_ind_type permutation_,
                                    col_ind_type update_list_,
<<<<<<< HEAD
                                    values_type discarded_fill_,
=======
                                    values_mag_type discarded_fill_,
>>>>>>> 1592d9ed
                                    col_ind_type deficiency_, int verbosity_)
      : A(A_),
        At(At_),
        factorization_step(factorization_step_),
        permutation(permutation_),
        update_list(update_list_),
        discarded_fill(discarded_fill_),
        deficiency(deficiency_),
        verbosity(verbosity_){};

  KOKKOS_INLINE_FUNCTION
  void operator()(const ordinal_type i) const {
<<<<<<< HEAD
    ordinal_type rowIdx      = permutation(update_list(i));
    scalar_type discard_norm = zero, diag_val = zero;
    bool entryIsDiscarded       = true;
    ordinal_type numFillEntries = 0;
=======
    ordinal_type rowIdx          = permutation(update_list(i));
    scalar_mag_type discard_norm = KAM::zero();
    scalar_type diag_val         = KAS::zero();
    bool entryIsDiscarded        = true;
    ordinal_type numFillEntries  = 0;
>>>>>>> 1592d9ed
    for (size_type alphaIdx = At.graph.row_map(rowIdx);
         alphaIdx < At.graph.row_map(rowIdx + 1); ++alphaIdx) {
      ordinal_type fillRowIdx = At.graph.entries(alphaIdx);
      bool row_not_eliminated = true;
      for (ordinal_type stepIdx = 0; stepIdx < factorization_step; ++stepIdx) {
        if (fillRowIdx == permutation(stepIdx)) {
          row_not_eliminated = false;
        }
      }

      if (fillRowIdx != rowIdx && row_not_eliminated) {
        for (size_type betaIdx = A.graph.row_map(rowIdx);
             betaIdx < A.graph.row_map(rowIdx + 1); ++betaIdx) {
          ordinal_type fillColIdx = A.graph.entries(betaIdx);
          bool col_not_eliminated = true;
          for (ordinal_type stepIdx = 0; stepIdx < factorization_step;
               ++stepIdx) {
            if (fillColIdx == permutation(stepIdx)) {
              col_not_eliminated = false;
            }
          }

          if (fillColIdx != rowIdx && col_not_eliminated) {
            entryIsDiscarded = true;
            for (size_type entryIdx = A.graph.row_map(fillRowIdx);
                 entryIdx < A.graph.row_map(fillRowIdx + 1); ++entryIdx) {
              if (A.graph.entries(entryIdx) == fillColIdx) {
                entryIsDiscarded = false;
              }
            }
            if (entryIsDiscarded) {
              numFillEntries += 1;
              discard_norm +=
                  KAS::abs(At.values(alphaIdx) * A.values(betaIdx)) *
                  KAS::abs(At.values(alphaIdx) * A.values(betaIdx));
              if (verbosity > 1) {
<<<<<<< HEAD
                KOKKOS_IMPL_DO_NOT_USE_PRINTF(
                    "Adding value A[%d,%d]=%f to discard norm of row %d\n",
                    static_cast<int>(At.graph.entries(alphaIdx)),
                    static_cast<int>(A.graph.entries(betaIdx)),
                    static_cast<double>(
                        KAS::abs(At.values(alphaIdx) * A.values(betaIdx)) *
                        KAS::abs(At.values(alphaIdx) * A.values(betaIdx))),
                    static_cast<int>(rowIdx));
=======
                if constexpr (std::is_arithmetic_v<scalar_mag_type>) {
                  KOKKOS_IMPL_DO_NOT_USE_PRINTF(
                      "Adding value A[%d,%d]=%f to discard norm of row %d\n",
                      static_cast<int>(At.graph.entries(alphaIdx)),
                      static_cast<int>(A.graph.entries(betaIdx)),
                      static_cast<double>(
                          KAS::abs(At.values(alphaIdx) * A.values(betaIdx)) *
                          KAS::abs(At.values(alphaIdx) * A.values(betaIdx))),
                      static_cast<int>(rowIdx));
                }
>>>>>>> 1592d9ed
              }
            }
          }
        }
      } else if (fillRowIdx == rowIdx) {
        diag_val = At.values(alphaIdx);
        if (verbosity > 1) {
<<<<<<< HEAD
          KOKKOS_IMPL_DO_NOT_USE_PRINTF(
              "Row %d diagonal value dected, values(%d)=%f\n",
              static_cast<int>(rowIdx), static_cast<int>(alphaIdx),
              static_cast<double>(At.values(alphaIdx)));
=======
          if constexpr (std::is_arithmetic_v<scalar_type>) {
            KOKKOS_IMPL_DO_NOT_USE_PRINTF(
                "Row %d diagonal value dected, values(%d)=%f\n",
                static_cast<int>(rowIdx), static_cast<int>(alphaIdx),
                static_cast<double>(At.values(alphaIdx)));
          } else if constexpr (std::is_arithmetic_v<scalar_mag_type>) {
            KOKKOS_IMPL_DO_NOT_USE_PRINTF(
                "Row %d diagonal value dected, |values(%d)|=%f\n",
                static_cast<int>(rowIdx), static_cast<int>(alphaIdx),
                static_cast<double>(KAS::abs(At.values(alphaIdx))));
          }
>>>>>>> 1592d9ed
        }
      }
    }

    // TODO add a check on `diag_val == zero`
<<<<<<< HEAD
    discard_norm           = discard_norm / (diag_val * diag_val);
    discarded_fill(rowIdx) = discard_norm;
    deficiency(rowIdx)     = numFillEntries;
    if (verbosity > 0) {
      const ordinal_type degree = ordinal_type(A.graph.row_map(rowIdx + 1) -
                                               A.graph.row_map(rowIdx) - 1);
      KOKKOS_IMPL_DO_NOT_USE_PRINTF(
          "Row %d has discarded fill of %f, deficiency of %d and degree %d\n",
          static_cast<int>(rowIdx),
          static_cast<double>(KAS::sqrt(discard_norm)),
          static_cast<int>(deficiency(rowIdx)), static_cast<int>(degree));
=======
    discard_norm           = discard_norm / KAS::abs(diag_val * diag_val);
    discarded_fill(rowIdx) = discard_norm;
    deficiency(rowIdx)     = numFillEntries;

    if constexpr (std::is_arithmetic_v<scalar_mag_type>) {
      if (verbosity > 0) {
        const ordinal_type degree = ordinal_type(A.graph.row_map(rowIdx + 1) -
                                                 A.graph.row_map(rowIdx) - 1);
        KOKKOS_IMPL_DO_NOT_USE_PRINTF(
            "Row %d has discarded fill of %f, deficiency of %d and degree %d\n",
            static_cast<int>(rowIdx),
            static_cast<double>(KAM::sqrt(discard_norm)),
            static_cast<int>(deficiency(rowIdx)), static_cast<int>(degree));
      }
>>>>>>> 1592d9ed
    }
  }

};  // MDF_selective_discarded_fill_norm

template <class crs_matrix_type>
struct MDF_select_row {
  using values_type  = typename crs_matrix_type::values_type::non_const_type;
  using col_ind_type = typename crs_matrix_type::StaticCrsGraphType::
      entries_type::non_const_type;
  using row_map_type =
      typename crs_matrix_type::StaticCrsGraphType::row_map_type;
  using size_type       = typename crs_matrix_type::size_type;
  using ordinal_type    = typename crs_matrix_type::ordinal_type;
  using scalar_type     = typename crs_matrix_type::value_type;
  using values_mag_type = typename MDF_types<crs_matrix_type>::values_mag_type;

  // type used to perform the reduction
  // do not confuse it with scalar_type!
  using value_type = typename crs_matrix_type::ordinal_type;

  value_type factorization_step;
  values_mag_type discarded_fill;
  col_ind_type deficiency;
  row_map_type row_map;
  col_ind_type permutation;

  MDF_select_row(value_type factorization_step_,
                 values_mag_type discarded_fill_, col_ind_type deficiency_,
                 row_map_type row_map_, col_ind_type permutation_)
      : factorization_step(factorization_step_),
        discarded_fill(discarded_fill_),
        deficiency(deficiency_),
        row_map(row_map_),
        permutation(permutation_){};

  KOKKOS_INLINE_FUNCTION
  void operator()(const ordinal_type src, ordinal_type& dst) const {
    const ordinal_type src_perm = permutation(src);
    const ordinal_type dst_perm = permutation(dst);
    const ordinal_type degree_src =
        row_map(src_perm + 1) - row_map(src_perm) - 1;
    const ordinal_type degree_dst =
        row_map(dst_perm + 1) - row_map(dst_perm) - 1;

    if (discarded_fill(src_perm) < discarded_fill(dst_perm)) {
      dst = src;
      return;
    }

    if ((discarded_fill(src_perm) == discarded_fill(dst_perm)) &&
        (deficiency(src_perm) < deficiency(dst_perm))) {
      dst = src;
      return;
    }

    if ((discarded_fill(src_perm) == discarded_fill(dst_perm)) &&
        (deficiency(src_perm) == deficiency(dst_perm)) &&
        (degree_src < degree_dst)) {
      dst = src;
      return;
    }

    if ((discarded_fill(src_perm) == discarded_fill(dst_perm)) &&
        (deficiency(src_perm) == deficiency(dst_perm)) &&
        (degree_src == degree_dst) && (src_perm < dst_perm)) {
      dst = src;
      return;
    }

    return;
  }

  KOKKOS_INLINE_FUNCTION
  void join(value_type& dst, const value_type& src) const {
    const ordinal_type src_perm = permutation(src);
    const ordinal_type dst_perm = permutation(dst);
    const ordinal_type degree_src =
        row_map(src_perm + 1) - row_map(src_perm) - 1;
    const ordinal_type degree_dst =
        row_map(dst_perm + 1) - row_map(dst_perm) - 1;

    if (discarded_fill(src_perm) < discarded_fill(dst_perm)) {
      dst = src;
      return;
    }

    if ((discarded_fill(src_perm) == discarded_fill(dst_perm)) &&
        (deficiency(src_perm) < deficiency(dst_perm))) {
      dst = src;
      return;
    }

    if ((discarded_fill(src_perm) == discarded_fill(dst_perm)) &&
        (deficiency(src_perm) == deficiency(dst_perm)) &&
        (degree_src < degree_dst)) {
      dst = src;
      return;
    }

    if ((discarded_fill(src_perm) == discarded_fill(dst_perm)) &&
        (deficiency(src_perm) == deficiency(dst_perm)) &&
        (degree_src == degree_dst) && (src_perm < dst_perm)) {
      dst = src;
      return;
    }

    return;
  }

  KOKKOS_INLINE_FUNCTION
  void init(value_type& dst) const {
    dst = Kokkos::ArithTraits<ordinal_type>::zero();
  }

};  // MDF_select_row

template <class crs_matrix_type>
struct MDF_factorize_row {
  using row_map_type = typename crs_matrix_type::StaticCrsGraphType::
      row_map_type::non_const_type;
  using col_ind_type = typename crs_matrix_type::StaticCrsGraphType::
      entries_type::non_const_type;
  using values_type     = typename crs_matrix_type::values_type::non_const_type;
  using ordinal_type    = typename crs_matrix_type::ordinal_type;
  using size_type       = typename crs_matrix_type::size_type;
  using value_type      = typename crs_matrix_type::value_type;
  using values_mag_type = typename MDF_types<crs_matrix_type>::values_mag_type;
  using value_mag_type  = typename values_mag_type::value_type;

  crs_matrix_type A, At;

  row_map_type row_mapL;
  col_ind_type entriesL;
  values_type valuesL;

  row_map_type row_mapU;
  col_ind_type entriesU;
  values_type valuesU;

  col_ind_type permutation, permutation_inv;
<<<<<<< HEAD
  values_type discarded_fill;
=======
  values_mag_type discarded_fill;
>>>>>>> 1592d9ed
  col_ind_type factored;
  ordinal_type selected_row_idx, factorization_step;

  int verbosity;

  MDF_factorize_row(crs_matrix_type A_, crs_matrix_type At_,
                    row_map_type row_mapL_, col_ind_type entriesL_,
                    values_type valuesL_, row_map_type row_mapU_,
                    col_ind_type entriesU_, values_type valuesU_,
                    col_ind_type permutation_, col_ind_type permutation_inv_,
<<<<<<< HEAD
                    values_type discarded_fill_, col_ind_type factored_,
=======
                    values_mag_type discarded_fill_, col_ind_type factored_,
>>>>>>> 1592d9ed
                    ordinal_type selected_row_idx_,
                    ordinal_type factorization_step_, int verbosity_)
      : A(A_),
        At(At_),
        row_mapL(row_mapL_),
        entriesL(entriesL_),
        valuesL(valuesL_),
        row_mapU(row_mapU_),
        entriesU(entriesU_),
        valuesU(valuesU_),
        permutation(permutation_),
        permutation_inv(permutation_inv_),
        discarded_fill(discarded_fill_),
        factored(factored_),
        selected_row_idx(selected_row_idx_),
        factorization_step(factorization_step_),
        verbosity(verbosity_){};

  KOKKOS_INLINE_FUNCTION
  void operator()(const ordinal_type /* idx */) const {
    const ordinal_type selected_row = permutation(selected_row_idx);
<<<<<<< HEAD
    discarded_fill(selected_row)    = Kokkos::ArithTraits<value_type>::max();
=======
    discarded_fill(selected_row) = Kokkos::ArithTraits<value_mag_type>::max();
>>>>>>> 1592d9ed

    // Swap entries in permutation vectors
    permutation(selected_row_idx)   = permutation(factorization_step);
    permutation(factorization_step) = selected_row;
    permutation_inv(permutation(factorization_step)) = factorization_step;
    permutation_inv(permutation(selected_row_idx))   = selected_row_idx;

    if (verbosity > 0) {
      KOKKOS_IMPL_DO_NOT_USE_PRINTF("Permutation vector: { ");
      for (ordinal_type rowIdx = 0; rowIdx < A.numRows(); ++rowIdx) {
        KOKKOS_IMPL_DO_NOT_USE_PRINTF("%d ",
                                      static_cast<int>(permutation(rowIdx)));
      }
      KOKKOS_IMPL_DO_NOT_USE_PRINTF("}\n");
    }

    // Insert the upper part of the selected row in U
    // including the diagonal term.
    value_type diag      = Kokkos::ArithTraits<value_type>::zero();
    size_type U_entryIdx = row_mapU(factorization_step);
    for (size_type entryIdx = A.graph.row_map(selected_row);
         entryIdx < A.graph.row_map(selected_row + 1); ++entryIdx) {
      if (permutation_inv(A.graph.entries(entryIdx)) >= factorization_step) {
        entriesU(U_entryIdx) = A.graph.entries(entryIdx);
        valuesU(U_entryIdx)  = A.values(entryIdx);
        ++U_entryIdx;
        if (A.graph.entries(entryIdx) == selected_row) {
          diag = A.values(entryIdx);
        }
      }
    }
    row_mapU(factorization_step + 1) = U_entryIdx;
<<<<<<< HEAD

    if (verbosity > 0) {
      KOKKOS_IMPL_DO_NOT_USE_PRINTF("Diagonal values of row %d is %f\n",
                                    static_cast<int>(selected_row),
                                    static_cast<double>(diag));
    }

    if (verbosity > 2) {
      KOKKOS_IMPL_DO_NOT_USE_PRINTF("U, row_map={ ");
      for (ordinal_type rowIdx = 0; rowIdx < factorization_step + 1; ++rowIdx) {
        KOKKOS_IMPL_DO_NOT_USE_PRINTF("%d ",
                                      static_cast<int>(row_mapU(rowIdx)));
      }
      KOKKOS_IMPL_DO_NOT_USE_PRINTF("}, entries={ ");
      for (size_type entryIdx = row_mapU(0);
           entryIdx < row_mapU(factorization_step + 1); ++entryIdx) {
        KOKKOS_IMPL_DO_NOT_USE_PRINTF("%d ",
                                      static_cast<int>(entriesU(entryIdx)));
      }
      KOKKOS_IMPL_DO_NOT_USE_PRINTF("}, values={ ");
      for (size_type entryIdx = row_mapU(0);
           entryIdx < row_mapU(factorization_step + 1); ++entryIdx) {
        KOKKOS_IMPL_DO_NOT_USE_PRINTF("%f ",
                                      static_cast<double>(valuesU(entryIdx)));
=======
    if constexpr (std::is_arithmetic_v<value_type>) {
      if (verbosity > 0) {
        KOKKOS_IMPL_DO_NOT_USE_PRINTF("Diagonal values of row %d is %f\n",
                                      static_cast<int>(selected_row),
                                      static_cast<double>(diag));
      }

      if (verbosity > 2) {
        KOKKOS_IMPL_DO_NOT_USE_PRINTF("U, row_map={ ");
        for (ordinal_type rowIdx = 0; rowIdx < factorization_step + 1;
             ++rowIdx) {
          KOKKOS_IMPL_DO_NOT_USE_PRINTF("%d ",
                                        static_cast<int>(row_mapU(rowIdx)));
        }
        KOKKOS_IMPL_DO_NOT_USE_PRINTF("}, entries={ ");
        for (size_type entryIdx = row_mapU(0);
             entryIdx < row_mapU(factorization_step + 1); ++entryIdx) {
          KOKKOS_IMPL_DO_NOT_USE_PRINTF("%d ",
                                        static_cast<int>(entriesU(entryIdx)));
        }
        KOKKOS_IMPL_DO_NOT_USE_PRINTF("}, values={ ");
        for (size_type entryIdx = row_mapU(0);
             entryIdx < row_mapU(factorization_step + 1); ++entryIdx) {
          KOKKOS_IMPL_DO_NOT_USE_PRINTF("%f ",
                                        static_cast<double>(valuesU(entryIdx)));
        }
        KOKKOS_IMPL_DO_NOT_USE_PRINTF("}\n");
>>>>>>> 1592d9ed
      }
    }

    // Insert the lower part of the selected column of A
    // divided by its the diagonal value to obtain a unit
    // diagonal value in L.
    size_type L_entryIdx = row_mapL(factorization_step);
    entriesL(L_entryIdx) = selected_row;
    valuesL(L_entryIdx)  = Kokkos::ArithTraits<value_type>::one();
    ++L_entryIdx;
    for (size_type entryIdx = At.graph.row_map(selected_row);
         entryIdx < At.graph.row_map(selected_row + 1); ++entryIdx) {
      if (permutation_inv(At.graph.entries(entryIdx)) > factorization_step) {
        entriesL(L_entryIdx) = At.graph.entries(entryIdx);
        valuesL(L_entryIdx)  = At.values(entryIdx) / diag;
        ++L_entryIdx;
      }
    }
    row_mapL(factorization_step + 1) = L_entryIdx;

<<<<<<< HEAD
    if (verbosity > 2) {
      KOKKOS_IMPL_DO_NOT_USE_PRINTF(
          "L(%d), [row_map(%d), row_map(%d)[ = [%d, %d[, entries={ ",
          static_cast<int>(factorization_step),
          static_cast<int>(factorization_step),
          static_cast<int>(factorization_step + 1),
          static_cast<int>(row_mapL(factorization_step)),
          static_cast<int>(row_mapL(factorization_step + 1)));
      for (size_type entryIdx = row_mapL(factorization_step);
           entryIdx < row_mapL(factorization_step + 1); ++entryIdx) {
        KOKKOS_IMPL_DO_NOT_USE_PRINTF("%d ",
                                      static_cast<int>(entriesL(entryIdx)));
      }
      KOKKOS_IMPL_DO_NOT_USE_PRINTF("}, values={ ");
      for (size_type entryIdx = row_mapL(factorization_step);
           entryIdx < row_mapL(factorization_step + 1); ++entryIdx) {
        KOKKOS_IMPL_DO_NOT_USE_PRINTF("%f ",
                                      static_cast<double>(valuesL(entryIdx)));
=======
    if constexpr (std::is_arithmetic_v<value_type>) {
      if (verbosity > 2) {
        KOKKOS_IMPL_DO_NOT_USE_PRINTF(
            "L(%d), [row_map(%d), row_map(%d)[ = [%d, %d[, entries={ ",
            static_cast<int>(factorization_step),
            static_cast<int>(factorization_step),
            static_cast<int>(factorization_step + 1),
            static_cast<int>(row_mapL(factorization_step)),
            static_cast<int>(row_mapL(factorization_step + 1)));
        for (size_type entryIdx = row_mapL(factorization_step);
             entryIdx < row_mapL(factorization_step + 1); ++entryIdx) {
          KOKKOS_IMPL_DO_NOT_USE_PRINTF("%d ",
                                        static_cast<int>(entriesL(entryIdx)));
        }
        KOKKOS_IMPL_DO_NOT_USE_PRINTF("}, values={ ");
        for (size_type entryIdx = row_mapL(factorization_step);
             entryIdx < row_mapL(factorization_step + 1); ++entryIdx) {
          KOKKOS_IMPL_DO_NOT_USE_PRINTF("%f ",
                                        static_cast<double>(valuesL(entryIdx)));
        }
        KOKKOS_IMPL_DO_NOT_USE_PRINTF("}\n");
>>>>>>> 1592d9ed
      }
    }

    // If this was the last row no need to update A and At!
    if (factorization_step == A.numRows() - 1) {
      return;
    }

    // Finally we want to update A and At with the values
    // that where not discarded during factorization.
    // Note: this is almost the same operation as computing
    // the norm of the discarded fill...

    // First step: find the diagonal entry in selected_row
    value_type diag_val = Kokkos::ArithTraits<value_type>::zero();
    for (size_type entryIdx = A.graph.row_map(selected_row);
         entryIdx < A.graph.row_map(selected_row + 1); ++entryIdx) {
      ordinal_type colIdx = A.graph.entries(entryIdx);
      if (selected_row == colIdx) {
        diag_val = A.values(entryIdx);
      }
    }

    // Extract alpha and beta vectors
    // Then insert alpha*beta/diag_val if the corresponding
    // entry in A is non-zero.
    for (size_type alphaIdx = At.graph.row_map(selected_row);
         alphaIdx < At.graph.row_map(selected_row + 1); ++alphaIdx) {
      ordinal_type fillRowIdx = At.graph.entries(alphaIdx);
      bool row_not_eliminated = true;
      for (ordinal_type stepIdx = 0; stepIdx < factorization_step; ++stepIdx) {
        if (fillRowIdx == permutation(stepIdx)) {
          row_not_eliminated = false;
        }
      }

      if ((fillRowIdx != selected_row) && row_not_eliminated) {
        for (size_type betaIdx = A.graph.row_map(selected_row);
             betaIdx < A.graph.row_map(selected_row + 1); ++betaIdx) {
          ordinal_type fillColIdx = A.graph.entries(betaIdx);
          bool col_not_eliminated = true;
          for (ordinal_type stepIdx = 0; stepIdx < factorization_step;
               ++stepIdx) {
            if (fillColIdx == permutation(stepIdx)) {
              col_not_eliminated = false;
            }
          }

          if ((fillColIdx != selected_row) && col_not_eliminated) {
            for (size_type entryIdx = A.graph.row_map(fillRowIdx);
                 entryIdx < A.graph.row_map(fillRowIdx + 1); ++entryIdx) {
              if (A.graph.entries(entryIdx) == fillColIdx) {
                A.values(entryIdx) -=
                    At.values(alphaIdx) * A.values(betaIdx) / diag_val;
<<<<<<< HEAD

                if (verbosity > 1) {
                  KOKKOS_IMPL_DO_NOT_USE_PRINTF(
                      "A[%d, %d] -= %f\n", static_cast<int>(fillRowIdx),
                      static_cast<int>(fillColIdx),
                      static_cast<double>(At.values(alphaIdx) *
                                          A.values(betaIdx) / diag_val));
=======
                if constexpr (std::is_arithmetic_v<value_type>) {
                  if (verbosity > 1) {
                    KOKKOS_IMPL_DO_NOT_USE_PRINTF(
                        "A[%d, %d] -= %f\n", static_cast<int>(fillRowIdx),
                        static_cast<int>(fillColIdx),
                        static_cast<double>(At.values(alphaIdx) *
                                            A.values(betaIdx) / diag_val));
                  }
>>>>>>> 1592d9ed
                }
              }
            }

            for (size_type entryIdx = At.graph.row_map(fillColIdx);
                 entryIdx < At.graph.row_map(fillColIdx + 1); ++entryIdx) {
              if (At.graph.entries(entryIdx) == fillRowIdx) {
                At.values(entryIdx) -=
                    At.values(alphaIdx) * A.values(betaIdx) / diag_val;
              }
            }
          }
        }
      }
    }

    factored(selected_row) = 1;

<<<<<<< HEAD
    if (verbosity > 0) {
      KOKKOS_IMPL_DO_NOT_USE_PRINTF("New values in A: { ");
      for (size_type entryIdx = 0; entryIdx < A.nnz(); ++entryIdx) {
        KOKKOS_IMPL_DO_NOT_USE_PRINTF("%f ",
                                      static_cast<double>(A.values(entryIdx)));
      }
      KOKKOS_IMPL_DO_NOT_USE_PRINTF("}\n");
      KOKKOS_IMPL_DO_NOT_USE_PRINTF("New values in At: { ");
      for (size_type entryIdx = 0; entryIdx < At.nnz(); ++entryIdx) {
        KOKKOS_IMPL_DO_NOT_USE_PRINTF("%f ",
                                      static_cast<double>(At.values(entryIdx)));
=======
    if constexpr (std::is_arithmetic_v<value_type>) {
      if (verbosity > 0) {
        KOKKOS_IMPL_DO_NOT_USE_PRINTF("New values in A: { ");
        for (size_type entryIdx = 0; entryIdx < A.nnz(); ++entryIdx) {
          KOKKOS_IMPL_DO_NOT_USE_PRINTF(
              "%f ", static_cast<double>(A.values(entryIdx)));
        }
        KOKKOS_IMPL_DO_NOT_USE_PRINTF("}\n");
        KOKKOS_IMPL_DO_NOT_USE_PRINTF("New values in At: { ");
        for (size_type entryIdx = 0; entryIdx < At.nnz(); ++entryIdx) {
          KOKKOS_IMPL_DO_NOT_USE_PRINTF(
              "%f ", static_cast<double>(At.values(entryIdx)));
        }
        KOKKOS_IMPL_DO_NOT_USE_PRINTF("}\n");
>>>>>>> 1592d9ed
      }
    }
  }  // operator()

};  // MDF_factorize_row

template <class crs_matrix_type>
struct MDF_compute_list_length {
  using col_ind_type = typename crs_matrix_type::StaticCrsGraphType::
      entries_type::non_const_type;
  using ordinal_type = typename crs_matrix_type::ordinal_type;
  using size_type    = typename crs_matrix_type::size_type;

  ordinal_type selected_row_idx;
  crs_matrix_type A;
  crs_matrix_type At;
  col_ind_type permutation;
  col_ind_type factored;
  col_ind_type update_list_length;
  col_ind_type update_list;

  MDF_compute_list_length(const ordinal_type rowIdx_, const crs_matrix_type& A_,
                          const crs_matrix_type& At_,
                          const col_ind_type& permutation_,
                          const col_ind_type factored_,
                          col_ind_type& update_list_length_,
                          col_ind_type& update_list_)
      : selected_row_idx(rowIdx_),
        A(A_),
        At(At_),
        permutation(permutation_),
        factored(factored_),
        update_list_length(update_list_length_),
        update_list(update_list_) {}

  KOKKOS_INLINE_FUNCTION
  void operator()(const size_type /*idx*/) const {
    const ordinal_type selected_row = permutation(selected_row_idx);

    size_type updateIdx = 0;
    for (size_type entryIdx = A.graph.row_map(selected_row);
         entryIdx < A.graph.row_map(selected_row + 1); ++entryIdx) {
      if ((A.graph.entries(entryIdx) != selected_row) &&
          (factored(A.graph.entries(entryIdx)) != 1)) {
        update_list(updateIdx) = A.graph.entries(entryIdx);
        ++updateIdx;
      }
    }
    size_type update_rows = updateIdx;
    for (size_type entryIdx = At.graph.row_map(selected_row);
         entryIdx < At.graph.row_map(selected_row + 1); ++entryIdx) {
      if ((At.graph.entries(entryIdx) != selected_row) &&
          (factored(A.graph.entries(entryIdx)) != 1)) {
        bool already_updated = false;
        for (size_type checkIdx = 0; checkIdx < update_rows; ++checkIdx) {
          if (At.graph.entries(entryIdx) == update_list(checkIdx)) {
            already_updated = true;
            break;
          }
        }
        if (already_updated == false) {
          update_list(updateIdx) = At.graph.entries(entryIdx);
          ++updateIdx;
        }
      }
    }
    update_list_length(0) = updateIdx;
  }
};

template <class col_ind_type>
struct MDF_reindex_matrix {
  col_ind_type permutation_inv;
  col_ind_type entries;

  MDF_reindex_matrix(col_ind_type permutation_inv_, col_ind_type entries_)
      : permutation_inv(permutation_inv_), entries(entries_) {}

  KOKKOS_INLINE_FUNCTION
  void operator()(const int entryIdx) const {
    entries(entryIdx) = permutation_inv(entries(entryIdx));
  }
};

}  // namespace Impl
}  // namespace KokkosSparse
#endif  // KOKKOSSPARSE_MDF_IMPL_HPP_<|MERGE_RESOLUTION|>--- conflicted
+++ resolved
@@ -174,16 +174,6 @@
     discard_norm           = discard_norm / KAS::abs(diag_val * diag_val);
     discarded_fill(rowIdx) = discard_norm;
     deficiency(rowIdx)     = numFillEntries;
-<<<<<<< HEAD
-    if (verbosity > 0) {
-      const ordinal_type degree = ordinal_type(A.graph.row_map(rowIdx + 1) -
-                                               A.graph.row_map(rowIdx) - 1);
-      KOKKOS_IMPL_DO_NOT_USE_PRINTF(
-          "Row %d has discarded fill of %f, deficiency of %d and degree %d\n",
-          static_cast<int>(rowIdx),
-          static_cast<double>(KAS::sqrt(discard_norm)),
-          static_cast<int>(deficiency(rowIdx)), static_cast<int>(degree));
-=======
 
     if constexpr (std::is_arithmetic_v<scalar_mag_type>) {
       if (verbosity > 0) {
@@ -195,7 +185,6 @@
             static_cast<double>(KAM::sqrt(discard_norm)),
             static_cast<int>(deficiency(rowIdx)), static_cast<int>(degree));
       }
->>>>>>> 1592d9ed
     }
   }
 
@@ -206,15 +195,6 @@
   using static_crs_graph_type = typename crs_matrix_type::StaticCrsGraphType;
   using col_ind_type =
       typename static_crs_graph_type::entries_type::non_const_type;
-<<<<<<< HEAD
-  using values_type  = typename crs_matrix_type::values_type::non_const_type;
-  using size_type    = typename crs_matrix_type::size_type;
-  using ordinal_type = typename crs_matrix_type::ordinal_type;
-  using scalar_type  = typename crs_matrix_type::value_type;
-  using KAS          = typename Kokkos::ArithTraits<scalar_type>;
-
-  const scalar_type zero = KAS::zero();
-=======
   using values_type     = typename crs_matrix_type::values_type::non_const_type;
   using size_type       = typename crs_matrix_type::size_type;
   using ordinal_type    = typename crs_matrix_type::ordinal_type;
@@ -223,18 +203,13 @@
   using scalar_mag_type = typename KAS::mag_type;
   using KAM             = typename Kokkos::ArithTraits<scalar_mag_type>;
   using values_mag_type = typename MDF_types<crs_matrix_type>::values_mag_type;
->>>>>>> 1592d9ed
 
   crs_matrix_type A, At;
   ordinal_type factorization_step;
   col_ind_type permutation;
   col_ind_type update_list;
 
-<<<<<<< HEAD
-  values_type discarded_fill;
-=======
   values_mag_type discarded_fill;
->>>>>>> 1592d9ed
   col_ind_type deficiency;
   int verbosity;
 
@@ -242,11 +217,7 @@
                                     ordinal_type factorization_step_,
                                     col_ind_type permutation_,
                                     col_ind_type update_list_,
-<<<<<<< HEAD
-                                    values_type discarded_fill_,
-=======
                                     values_mag_type discarded_fill_,
->>>>>>> 1592d9ed
                                     col_ind_type deficiency_, int verbosity_)
       : A(A_),
         At(At_),
@@ -259,18 +230,11 @@
 
   KOKKOS_INLINE_FUNCTION
   void operator()(const ordinal_type i) const {
-<<<<<<< HEAD
-    ordinal_type rowIdx      = permutation(update_list(i));
-    scalar_type discard_norm = zero, diag_val = zero;
-    bool entryIsDiscarded       = true;
-    ordinal_type numFillEntries = 0;
-=======
     ordinal_type rowIdx          = permutation(update_list(i));
     scalar_mag_type discard_norm = KAM::zero();
     scalar_type diag_val         = KAS::zero();
     bool entryIsDiscarded        = true;
     ordinal_type numFillEntries  = 0;
->>>>>>> 1592d9ed
     for (size_type alphaIdx = At.graph.row_map(rowIdx);
          alphaIdx < At.graph.row_map(rowIdx + 1); ++alphaIdx) {
       ordinal_type fillRowIdx = At.graph.entries(alphaIdx);
@@ -307,16 +271,6 @@
                   KAS::abs(At.values(alphaIdx) * A.values(betaIdx)) *
                   KAS::abs(At.values(alphaIdx) * A.values(betaIdx));
               if (verbosity > 1) {
-<<<<<<< HEAD
-                KOKKOS_IMPL_DO_NOT_USE_PRINTF(
-                    "Adding value A[%d,%d]=%f to discard norm of row %d\n",
-                    static_cast<int>(At.graph.entries(alphaIdx)),
-                    static_cast<int>(A.graph.entries(betaIdx)),
-                    static_cast<double>(
-                        KAS::abs(At.values(alphaIdx) * A.values(betaIdx)) *
-                        KAS::abs(At.values(alphaIdx) * A.values(betaIdx))),
-                    static_cast<int>(rowIdx));
-=======
                 if constexpr (std::is_arithmetic_v<scalar_mag_type>) {
                   KOKKOS_IMPL_DO_NOT_USE_PRINTF(
                       "Adding value A[%d,%d]=%f to discard norm of row %d\n",
@@ -327,7 +281,6 @@
                           KAS::abs(At.values(alphaIdx) * A.values(betaIdx))),
                       static_cast<int>(rowIdx));
                 }
->>>>>>> 1592d9ed
               }
             }
           }
@@ -335,12 +288,6 @@
       } else if (fillRowIdx == rowIdx) {
         diag_val = At.values(alphaIdx);
         if (verbosity > 1) {
-<<<<<<< HEAD
-          KOKKOS_IMPL_DO_NOT_USE_PRINTF(
-              "Row %d diagonal value dected, values(%d)=%f\n",
-              static_cast<int>(rowIdx), static_cast<int>(alphaIdx),
-              static_cast<double>(At.values(alphaIdx)));
-=======
           if constexpr (std::is_arithmetic_v<scalar_type>) {
             KOKKOS_IMPL_DO_NOT_USE_PRINTF(
                 "Row %d diagonal value dected, values(%d)=%f\n",
@@ -352,25 +299,11 @@
                 static_cast<int>(rowIdx), static_cast<int>(alphaIdx),
                 static_cast<double>(KAS::abs(At.values(alphaIdx))));
           }
->>>>>>> 1592d9ed
         }
       }
     }
 
     // TODO add a check on `diag_val == zero`
-<<<<<<< HEAD
-    discard_norm           = discard_norm / (diag_val * diag_val);
-    discarded_fill(rowIdx) = discard_norm;
-    deficiency(rowIdx)     = numFillEntries;
-    if (verbosity > 0) {
-      const ordinal_type degree = ordinal_type(A.graph.row_map(rowIdx + 1) -
-                                               A.graph.row_map(rowIdx) - 1);
-      KOKKOS_IMPL_DO_NOT_USE_PRINTF(
-          "Row %d has discarded fill of %f, deficiency of %d and degree %d\n",
-          static_cast<int>(rowIdx),
-          static_cast<double>(KAS::sqrt(discard_norm)),
-          static_cast<int>(deficiency(rowIdx)), static_cast<int>(degree));
-=======
     discard_norm           = discard_norm / KAS::abs(diag_val * diag_val);
     discarded_fill(rowIdx) = discard_norm;
     deficiency(rowIdx)     = numFillEntries;
@@ -385,7 +318,6 @@
             static_cast<double>(KAM::sqrt(discard_norm)),
             static_cast<int>(deficiency(rowIdx)), static_cast<int>(degree));
       }
->>>>>>> 1592d9ed
     }
   }
 
@@ -527,11 +459,7 @@
   values_type valuesU;
 
   col_ind_type permutation, permutation_inv;
-<<<<<<< HEAD
-  values_type discarded_fill;
-=======
   values_mag_type discarded_fill;
->>>>>>> 1592d9ed
   col_ind_type factored;
   ordinal_type selected_row_idx, factorization_step;
 
@@ -542,11 +470,7 @@
                     values_type valuesL_, row_map_type row_mapU_,
                     col_ind_type entriesU_, values_type valuesU_,
                     col_ind_type permutation_, col_ind_type permutation_inv_,
-<<<<<<< HEAD
-                    values_type discarded_fill_, col_ind_type factored_,
-=======
                     values_mag_type discarded_fill_, col_ind_type factored_,
->>>>>>> 1592d9ed
                     ordinal_type selected_row_idx_,
                     ordinal_type factorization_step_, int verbosity_)
       : A(A_),
@@ -568,11 +492,7 @@
   KOKKOS_INLINE_FUNCTION
   void operator()(const ordinal_type /* idx */) const {
     const ordinal_type selected_row = permutation(selected_row_idx);
-<<<<<<< HEAD
-    discarded_fill(selected_row)    = Kokkos::ArithTraits<value_type>::max();
-=======
     discarded_fill(selected_row) = Kokkos::ArithTraits<value_mag_type>::max();
->>>>>>> 1592d9ed
 
     // Swap entries in permutation vectors
     permutation(selected_row_idx)   = permutation(factorization_step);
@@ -605,32 +525,6 @@
       }
     }
     row_mapU(factorization_step + 1) = U_entryIdx;
-<<<<<<< HEAD
-
-    if (verbosity > 0) {
-      KOKKOS_IMPL_DO_NOT_USE_PRINTF("Diagonal values of row %d is %f\n",
-                                    static_cast<int>(selected_row),
-                                    static_cast<double>(diag));
-    }
-
-    if (verbosity > 2) {
-      KOKKOS_IMPL_DO_NOT_USE_PRINTF("U, row_map={ ");
-      for (ordinal_type rowIdx = 0; rowIdx < factorization_step + 1; ++rowIdx) {
-        KOKKOS_IMPL_DO_NOT_USE_PRINTF("%d ",
-                                      static_cast<int>(row_mapU(rowIdx)));
-      }
-      KOKKOS_IMPL_DO_NOT_USE_PRINTF("}, entries={ ");
-      for (size_type entryIdx = row_mapU(0);
-           entryIdx < row_mapU(factorization_step + 1); ++entryIdx) {
-        KOKKOS_IMPL_DO_NOT_USE_PRINTF("%d ",
-                                      static_cast<int>(entriesU(entryIdx)));
-      }
-      KOKKOS_IMPL_DO_NOT_USE_PRINTF("}, values={ ");
-      for (size_type entryIdx = row_mapU(0);
-           entryIdx < row_mapU(factorization_step + 1); ++entryIdx) {
-        KOKKOS_IMPL_DO_NOT_USE_PRINTF("%f ",
-                                      static_cast<double>(valuesU(entryIdx)));
-=======
     if constexpr (std::is_arithmetic_v<value_type>) {
       if (verbosity > 0) {
         KOKKOS_IMPL_DO_NOT_USE_PRINTF("Diagonal values of row %d is %f\n",
@@ -658,7 +552,6 @@
                                         static_cast<double>(valuesU(entryIdx)));
         }
         KOKKOS_IMPL_DO_NOT_USE_PRINTF("}\n");
->>>>>>> 1592d9ed
       }
     }
 
@@ -679,26 +572,6 @@
     }
     row_mapL(factorization_step + 1) = L_entryIdx;
 
-<<<<<<< HEAD
-    if (verbosity > 2) {
-      KOKKOS_IMPL_DO_NOT_USE_PRINTF(
-          "L(%d), [row_map(%d), row_map(%d)[ = [%d, %d[, entries={ ",
-          static_cast<int>(factorization_step),
-          static_cast<int>(factorization_step),
-          static_cast<int>(factorization_step + 1),
-          static_cast<int>(row_mapL(factorization_step)),
-          static_cast<int>(row_mapL(factorization_step + 1)));
-      for (size_type entryIdx = row_mapL(factorization_step);
-           entryIdx < row_mapL(factorization_step + 1); ++entryIdx) {
-        KOKKOS_IMPL_DO_NOT_USE_PRINTF("%d ",
-                                      static_cast<int>(entriesL(entryIdx)));
-      }
-      KOKKOS_IMPL_DO_NOT_USE_PRINTF("}, values={ ");
-      for (size_type entryIdx = row_mapL(factorization_step);
-           entryIdx < row_mapL(factorization_step + 1); ++entryIdx) {
-        KOKKOS_IMPL_DO_NOT_USE_PRINTF("%f ",
-                                      static_cast<double>(valuesL(entryIdx)));
-=======
     if constexpr (std::is_arithmetic_v<value_type>) {
       if (verbosity > 2) {
         KOKKOS_IMPL_DO_NOT_USE_PRINTF(
@@ -720,7 +593,6 @@
                                         static_cast<double>(valuesL(entryIdx)));
         }
         KOKKOS_IMPL_DO_NOT_USE_PRINTF("}\n");
->>>>>>> 1592d9ed
       }
     }
 
@@ -775,15 +647,6 @@
               if (A.graph.entries(entryIdx) == fillColIdx) {
                 A.values(entryIdx) -=
                     At.values(alphaIdx) * A.values(betaIdx) / diag_val;
-<<<<<<< HEAD
-
-                if (verbosity > 1) {
-                  KOKKOS_IMPL_DO_NOT_USE_PRINTF(
-                      "A[%d, %d] -= %f\n", static_cast<int>(fillRowIdx),
-                      static_cast<int>(fillColIdx),
-                      static_cast<double>(At.values(alphaIdx) *
-                                          A.values(betaIdx) / diag_val));
-=======
                 if constexpr (std::is_arithmetic_v<value_type>) {
                   if (verbosity > 1) {
                     KOKKOS_IMPL_DO_NOT_USE_PRINTF(
@@ -792,7 +655,6 @@
                         static_cast<double>(At.values(alphaIdx) *
                                             A.values(betaIdx) / diag_val));
                   }
->>>>>>> 1592d9ed
                 }
               }
             }
@@ -811,19 +673,6 @@
 
     factored(selected_row) = 1;
 
-<<<<<<< HEAD
-    if (verbosity > 0) {
-      KOKKOS_IMPL_DO_NOT_USE_PRINTF("New values in A: { ");
-      for (size_type entryIdx = 0; entryIdx < A.nnz(); ++entryIdx) {
-        KOKKOS_IMPL_DO_NOT_USE_PRINTF("%f ",
-                                      static_cast<double>(A.values(entryIdx)));
-      }
-      KOKKOS_IMPL_DO_NOT_USE_PRINTF("}\n");
-      KOKKOS_IMPL_DO_NOT_USE_PRINTF("New values in At: { ");
-      for (size_type entryIdx = 0; entryIdx < At.nnz(); ++entryIdx) {
-        KOKKOS_IMPL_DO_NOT_USE_PRINTF("%f ",
-                                      static_cast<double>(At.values(entryIdx)));
-=======
     if constexpr (std::is_arithmetic_v<value_type>) {
       if (verbosity > 0) {
         KOKKOS_IMPL_DO_NOT_USE_PRINTF("New values in A: { ");
@@ -838,7 +687,6 @@
               "%f ", static_cast<double>(At.values(entryIdx)));
         }
         KOKKOS_IMPL_DO_NOT_USE_PRINTF("}\n");
->>>>>>> 1592d9ed
       }
     }
   }  // operator()
