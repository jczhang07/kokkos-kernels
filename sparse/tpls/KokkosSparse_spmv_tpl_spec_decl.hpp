--- conflicted
+++ resolved
@@ -622,113 +622,6 @@
 // instances
 #define KOKKOSSPARSE_SPMV_MKL(SCALAR, EXECSPACE, COMPILE_LIBRARY)              \
   template <>                                                                  \
-<<<<<<< HEAD
-  struct SPMV<                                                                 \
-      SCALAR const, MKL_INT const,                                             \
-      Kokkos::Device<EXECSPACE, Kokkos::HostSpace>,                            \
-      Kokkos::MemoryTraits<Kokkos::Unmanaged>, MKL_INT const, SCALAR const*,   \
-      Kokkos::LayoutLeft, Kokkos::Device<EXECSPACE, Kokkos::HostSpace>,        \
-      Kokkos::MemoryTraits<Kokkos::Unmanaged | Kokkos::RandomAccess>, SCALAR*, \
-      Kokkos::LayoutLeft, Kokkos::Device<EXECSPACE, Kokkos::HostSpace>,        \
-      Kokkos::MemoryTraits<Kokkos::Unmanaged>, true, COMPILE_LIBRARY> {        \
-    using device_type = Kokkos::Device<EXECSPACE, Kokkos::HostSpace>;          \
-    using AMatrix =                                                            \
-        CrsMatrix<SCALAR const, MKL_INT const, device_type,                    \
-                  Kokkos::MemoryTraits<Kokkos::Unmanaged>, MKL_INT const>;     \
-    using XVector = Kokkos::View<                                              \
-        SCALAR const*, Kokkos::LayoutLeft, device_type,                        \
-        Kokkos::MemoryTraits<Kokkos::Unmanaged | Kokkos::RandomAccess>>;       \
-    using YVector = Kokkos::View<SCALAR*, Kokkos::LayoutLeft, device_type,     \
-                                 Kokkos::MemoryTraits<Kokkos::Unmanaged>>;     \
-    using coefficient_type = typename YVector::non_const_value_type;           \
-    using Controls         = KokkosKernels::Experimental::Controls;            \
-                                                                               \
-    static void spmv(const Controls&, const char mode[],                       \
-                     const coefficient_type& alpha, const AMatrix& A,          \
-                     const XVector& x, const coefficient_type& beta,           \
-                     const YVector& y) {                                       \
-      std::string label = "KokkosSparse::spmv[TPL_MKL," +                      \
-                          Kokkos::ArithTraits<SCALAR>::name() + "]";           \
-      Kokkos::Profiling::pushRegion(label);                                    \
-      spmv_mkl(mode_kk_to_mkl(mode[0]), alpha, beta, A.numRows(), A.numCols(), \
-               A.graph.row_map.data(), A.graph.entries.data(),                 \
-               A.values.data(), x.data(), y.data());                           \
-      Kokkos::Profiling::popRegion();                                          \
-    }                                                                          \
-  };
-#endif
-
-#if (__INTEL_MKL__ == 2017)
-// MKL 2017: use old interface: mkl_?csrmv
-inline char mode_kk_to_mkl(char mode_kk) {
-  switch (toupper(mode_kk)) {
-    case 'N': return 'N';
-    case 'T': return 'T';
-    case 'H': return 'C';
-    default:;
-  }
-  throw std::invalid_argument(
-      "Invalid mode for MKL (should be one of N, T, H)");
-}
-
-inline void spmv_mkl(char mode, float alpha, float beta, MKL_INT m, MKL_INT n,
-                     const MKL_INT* Arowptrs, const MKL_INT* Aentries,
-                     const float* Avalues, const float* x, float* y) {
-  mkl_scsrmv(&mode, &m, &n, &alpha, "G**C", Avalues, Aentries, Arowptrs,
-             Arowptrs + 1, x, &beta, y);
-}
-
-inline void spmv_mkl(char mode, double alpha, double beta, MKL_INT m, MKL_INT n,
-                     const MKL_INT* Arowptrs, const MKL_INT* Aentries,
-                     const double* Avalues, const double* x, double* y) {
-  mkl_dcsrmv(&mode, &m, &n, &alpha, "G**C", Avalues, Aentries, Arowptrs,
-             Arowptrs + 1, x, &beta, y);
-}
-
-inline void spmv_mkl(char mode, Kokkos::complex<float> alpha,
-                     Kokkos::complex<float> beta, MKL_INT m, MKL_INT n,
-                     const MKL_INT* Arowptrs, const MKL_INT* Aentries,
-                     const Kokkos::complex<float>* Avalues,
-                     const Kokkos::complex<float>* x,
-                     Kokkos::complex<float>* y) {
-  const MKL_Complex8* alpha_mkl = reinterpret_cast<const MKL_Complex8*>(&alpha);
-  const MKL_Complex8* beta_mkl  = reinterpret_cast<const MKL_Complex8*>(&beta);
-  const MKL_Complex8* Avalues_mkl =
-      reinterpret_cast<const MKL_Complex8*>(Avalues);
-  const MKL_Complex8* x_mkl = reinterpret_cast<const MKL_Complex8*>(x);
-  MKL_Complex8* y_mkl       = reinterpret_cast<MKL_Complex8*>(y);
-  mkl_ccsrmv(&mode, &m, &n, alpha_mkl, "G**C", Avalues_mkl, Aentries, Arowptrs,
-             Arowptrs + 1, x_mkl, beta_mkl, y_mkl);
-}
-
-inline void spmv_mkl(char mode, Kokkos::complex<double> alpha,
-                     Kokkos::complex<double> beta, MKL_INT m, MKL_INT n,
-                     const MKL_INT* Arowptrs, const MKL_INT* Aentries,
-                     const Kokkos::complex<double>* Avalues,
-                     const Kokkos::complex<double>* x,
-                     Kokkos::complex<double>* y) {
-  const MKL_Complex16* alpha_mkl =
-      reinterpret_cast<const MKL_Complex16*>(&alpha);
-  const MKL_Complex16* beta_mkl = reinterpret_cast<const MKL_Complex16*>(&beta);
-  const MKL_Complex16* Avalues_mkl =
-      reinterpret_cast<const MKL_Complex16*>(Avalues);
-  const MKL_Complex16* x_mkl = reinterpret_cast<const MKL_Complex16*>(x);
-  MKL_Complex16* y_mkl       = reinterpret_cast<MKL_Complex16*>(y);
-  mkl_zcsrmv(&mode, &m, &n, alpha_mkl, "G**C", Avalues_mkl, Aentries, Arowptrs,
-             Arowptrs + 1, x_mkl, beta_mkl, y_mkl);
-}
-
-#define KOKKOSSPARSE_SPMV_MKL(SCALAR, EXECSPACE, COMPILE_LIBRARY)              \
-  template <>                                                                  \
-  struct SPMV<                                                                 \
-      SCALAR const, MKL_INT const,                                             \
-      Kokkos::Device<EXECSPACE, Kokkos::HostSpace>,                            \
-      Kokkos::MemoryTraits<Kokkos::Unmanaged>, MKL_INT const, SCALAR const*,   \
-      Kokkos::LayoutLeft, Kokkos::Device<EXECSPACE, Kokkos::HostSpace>,        \
-      Kokkos::MemoryTraits<Kokkos::Unmanaged | Kokkos::RandomAccess>, SCALAR*, \
-      Kokkos::LayoutLeft, Kokkos::Device<EXECSPACE, Kokkos::HostSpace>,        \
-      Kokkos::MemoryTraits<Kokkos::Unmanaged>, true, COMPILE_LIBRARY> {        \
-=======
   struct SPMV<EXECSPACE,                                                       \
               KokkosSparse::CrsMatrix<                                         \
                   SCALAR const, MKL_INT const,                                 \
@@ -742,7 +635,6 @@
                            Kokkos::Device<EXECSPACE, Kokkos::HostSpace>,       \
                            Kokkos::MemoryTraits<Kokkos::Unmanaged>>,           \
               true, COMPILE_LIBRARY> {                                         \
->>>>>>> d0c412ed
     using device_type = Kokkos::Device<EXECSPACE, Kokkos::HostSpace>;          \
     using AMatrix =                                                            \
         CrsMatrix<SCALAR const, MKL_INT const, device_type,                    \
