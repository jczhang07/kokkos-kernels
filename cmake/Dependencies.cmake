TRIBITS_PACKAGE_DEFINE_DEPENDENCIES(
<<<<<<< HEAD
        LIB_REQUIRED_PACKAGES KokkosCore KokkosContainers KokkosAlgorithms
=======
        LIB_REQUIRED_PACKAGES Kokkos
>>>>>>> 1592d9ed
        LIB_OPTIONAL_TPLS quadmath MKL BLAS LAPACK CUSPARSE METIS SuperLU Cholmod CUBLAS ROCBLAS ROCSPARSE
        TEST_OPTIONAL_TPLS yaml-cpp
)
# NOTE: If you update names in LIB_OPTIONAL_TPLS above, make sure to map those names in
# the macro 'KOKKOSKERNELS_ADD_TPL_OPTION' that resides in cmake/kokkoskernels_tpls.cmake.

if (TPL_ENABLE_CUDA)
  tribits_tpl_tentatively_enable(CUBLAS)
endif()
<|MERGE_RESOLUTION|>--- conflicted
+++ resolved
@@ -1,9 +1,5 @@
 TRIBITS_PACKAGE_DEFINE_DEPENDENCIES(
-<<<<<<< HEAD
-        LIB_REQUIRED_PACKAGES KokkosCore KokkosContainers KokkosAlgorithms
-=======
         LIB_REQUIRED_PACKAGES Kokkos
->>>>>>> 1592d9ed
         LIB_OPTIONAL_TPLS quadmath MKL BLAS LAPACK CUSPARSE METIS SuperLU Cholmod CUBLAS ROCBLAS ROCSPARSE
         TEST_OPTIONAL_TPLS yaml-cpp
 )
