--- conflicted
+++ resolved
@@ -72,11 +72,8 @@
           -DKokkos_ENABLE_COMPILER_WARNINGS=ON \
           -DKokkos_ENABLE_DEBUG_BOUNDS_CHECK:BOOL=${{ matrix.debug_bounds_check }} \
           -DKokkos_ENABLE_DEPRECATED_CODE_3=OFF \
-<<<<<<< HEAD
           -DKokkos_ENABLE_TESTS=OFF \
-=======
           -DKokkos_ENABLE_DEPRECATED_CODE_4=OFF \
->>>>>>> 78833d6c
           -DCMAKE_BUILD_TYPE=${{ matrix.cmake_build_type }} \
           -DCMAKE_INSTALL_PREFIX=$PWD/../install \
           ..
