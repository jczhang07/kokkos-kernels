--- conflicted
+++ resolved
@@ -439,10 +439,7 @@
   Kokkos::print_configuration(std::cout);
 
 #if defined( KOKKOS_ENABLE_OPENMP )
-<<<<<<< HEAD
-
-=======
->>>>>>> d9136851
+
   if (params.use_openmp) {
 #ifdef KOKKOSKERNELS_MULTI_MEM
     KokkosKernels::Experiment::run_multi_mem_experiment
