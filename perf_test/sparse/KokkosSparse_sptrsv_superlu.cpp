--- conflicted
+++ resolved
@@ -255,12 +255,8 @@
 /* ========================================================================================= */
 template<typename scalar_type>
 int test_sptrsv_perf (std::vector<int> tests, bool verbose, std::string &filename, bool symm_mode, bool metis, bool merge,
-<<<<<<< HEAD
-                      bool invert_offdiag, bool u_in_csr, int panel_size, int relax_size, int block_size,
+                      bool invert_diag, bool invert_offdiag, bool u_in_csr, int panel_size, int relax_size, int block_size,
                       int loop) {
-=======
-                      bool invert_diag, bool invert_offdiag, bool u_in_csr, int panel_size, int relax_size, int loop) {
->>>>>>> 39b572e6
 
   using ordinal_type = int;
   using size_type    = int;
@@ -412,24 +408,18 @@
           // ==============================================
           // do symbolic analysis (preprocssing, e.g., merging supernodes, inverting diagonal/offdiagonal blocks,
           // and scheduling based on graph/dag)
-<<<<<<< HEAD
+          timer.reset();
           sptrsv_symbolic (&khL, &khU, L, U);
-=======
+          double symbolic_time = timer.seconds();
+          std::cout << "   Symbolic Time   : " << symbolic_time << std::endl << std::endl;
+
+
+          // ==============================================
+          // do numeric compute (copy numerical values from SuperLU data structure to our sptrsv data structure)
           timer.reset();
-          sptrsv_symbolic<scalar_type, ordinal_type, size_type> (&khL, &khU, L, U);
-          std::cout << "   Symbolic Time   : " << timer.seconds() << std::endl << std::endl;
->>>>>>> 39b572e6
-
-
-          // ==============================================
-          // do numeric compute (copy numerical values from SuperLU data structure to our sptrsv data structure)
-<<<<<<< HEAD
           sptrsv_compute (&khL, &khU, L, U);
-=======
-          timer.reset();
-          sptrsv_compute<scalar_type, ordinal_type, size_type> (&khL, &khU, L, U);
-          std::cout << "   Numeric Time   : " << timer.seconds() << std::endl << std::endl;
->>>>>>> 39b572e6
+          double compute_time = timer.seconds();
+          std::cout << "   Numeric Time   : " << compute_time << std::endl << std::endl;
 
 
           // ==============================================
@@ -461,15 +451,18 @@
           timer.reset();
           sptrsv_solve (&khL, sol, rhs);
           Kokkos::fence();
+          double solveL_time = timer.seconds();
           std::cout << " > Lower-TRI: " << std::endl;
-          std::cout << "   Solve Time   : " << timer.seconds() << std::endl;
+          std::cout << "   Solve Time   : " << solveL_time << std::endl;
 
           // ==============================================
           // do U solve
+          timer.reset();
           sptrsv_solve (&khU, rhs, sol);
           Kokkos::fence ();
+          double solveU_time = timer.seconds();
           std::cout << " > Upper-TRI: " << std::endl;
-          std::cout << "   Solve Time   : " << timer.seconds() << std::endl;
+          std::cout << "   Solve Time   : " << solveU_time << std::endl;
  
           // copy solution to host
           Kokkos::deep_copy (tmp_host, rhs);
@@ -568,7 +561,8 @@
           double time = timer.seconds ();
           timer.reset ();
           superluL = read_superlu_valuesL<crsmat_t> (&khL, &L, graphL);
-          std::cout << "   Conversion Time for L: " << time << " + " << timer.seconds() << std::endl;
+          double readL_time = timer.seconds();
+          std::cout << "   Conversion Time for L: " << time << " + " << readL_time << std::endl;
 
           timer.reset ();
           graph_t graphU;
@@ -578,7 +572,8 @@
           time = timer.seconds ();
           timer.reset ();
           superluU = read_superlu_valuesU<crsmat_t, graph_t> (&khU, &L, &U, graphU);
-          std::cout << "   Conversion Time for U: " << time << " + " << timer.seconds() << std::endl;
+          double readU_time = timer.seconds();
+          std::cout << "   Conversion Time for U: " << time << " + " << readU_time << std::endl;
 
           // remove zeros in L/U
           timer.reset();
@@ -586,7 +581,8 @@
           superluL = remove_zeros_crsmat(superluL);
           std::cout << "   Compress U-factor: " << std::endl;
           superluU = remove_zeros_crsmat(superluU);
-          std::cout << "   Compression Time: " << timer.seconds() << std::endl << std::endl;
+          double compress_time = timer.seconds();
+          std::cout << "   Compression Time: " << compress_time << std::endl << std::endl;
 
           bool col_majorL = true;
           bool col_majorU = !u_in_csr;
@@ -632,13 +628,9 @@
   bool metis = false;
   // merge supernodes
   bool merge = false;
-<<<<<<< HEAD
+  // invert diagonal of L-factor
+  bool invert_diag = true;
   // apply invert of diagonal to offdiagonal
-=======
-  // invert diagonal of L-factor
-  bool invert_diag = false;
-  // invert off-diagonal of L-factor
->>>>>>> 39b572e6
   bool invert_offdiag = false;
   // store U in CSR, or CSC
   bool u_in_csr = true;
@@ -701,8 +693,8 @@
       merge = true;
       continue;
     }
-    if((strcmp(argv[i],"--invert-diag")==0)) {
-      invert_diag = true;
+    if((strcmp(argv[i],"--no-invert-diag")==0)) {
+      invert_diag = false;
       continue;
     }
     if((strcmp(argv[i],"--invert-offdiag")==0)) {
@@ -740,7 +732,6 @@
 
   // If eti-type complex<double> is enabled at compile time, this is what
   // the perf_test will use
-#if 0
   #if defined(KOKKOSKERNELS_INST_COMPLEX_DOUBLE)
     using scalar_t = Kokkos::complex<double>;
     scalarTypeString = "(scalar_t = Kokkos::complex<double>)";
@@ -754,18 +745,9 @@
       #error "Invalid type specified in KOKKOSKERNELS_SCALARS, supported types are "double,complex<double>""
     #endif
   #endif
-#else
-  using scalar_t = double;
-  scalarTypeString = "(scalar_t = double)";
-#endif
-
   int total_errors = test_sptrsv_perf<scalar_t> (tests, verbose, filename, symm_mode, metis, merge,
-<<<<<<< HEAD
-                                                 invert_offdiag, u_in_csr, panel_size, relax_size,
-                                                 block_size, loop);
-=======
-                                                 invert_diag,  invert_offdiag, u_in_csr, panel_size, relax_size, loop);
->>>>>>> 39b572e6
+                                                 invert_diag, invert_offdiag, u_in_csr, panel_size,
+                                                 relax_size, block_size, loop);
   if(total_errors == 0)
     std::cout << "Kokkos::SPTRSV Test: Passed " << scalarTypeString
               << std::endl << std::endl;
