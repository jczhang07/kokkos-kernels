KOKKOSKERNELS_INCLUDE_DIRECTORIES(${CMAKE_CURRENT_BINARY_DIR})
KOKKOSKERNELS_INCLUDE_DIRECTORIES(${CMAKE_CURRENT_SOURCE_DIR})

IF(KOKKOSKERNELS_INST_DOUBLE)
  KOKKOSKERNELS_ADD_EXECUTABLE(
          sparse_pcg
          SOURCES KokkosSparse_pcg.cpp
  )

  KOKKOSKERNELS_ADD_EXECUTABLE(
          sparse_block_pcg
          SOURCES KokkosSparse_block_pcg.cpp
  )
ENDIF()

KOKKOSKERNELS_ADD_EXECUTABLE(
        sparse_spgemm
        SOURCES KokkosSparse_spgemm.cpp
)

KOKKOSKERNELS_ADD_EXECUTABLE(
        sparse_spgemm_jacobi
        SOURCES KokkosSparse_spgemm_jacobi.cpp
)

KOKKOSKERNELS_INCLUDE_DIRECTORIES(${CMAKE_CURRENT_SOURCE_DIR}/spmv)

KOKKOSKERNELS_ADD_EXECUTABLE(
        sparse_spadd
        SOURCES KokkosSparse_spadd.cpp
)

KOKKOSKERNELS_ADD_EXECUTABLE(
        sparse_spmv_struct
        SOURCES KokkosSparse_spmv_struct.cpp
)

KOKKOSKERNELS_ADD_EXECUTABLE(
        sparse_spmv_struct_tuning
        SOURCES KokkosSparse_spmv_struct_tuning.cpp
)


set(utilities_list)

IF (KokkosKernels_ENABLE_TESTS_AND_PERFSUITE)
    LIST(APPEND utilities_list ../PerfTestUtilities.cpp)
ENDIF ()

KOKKOSKERNELS_ADD_EXECUTABLE(
        sparse_spmv
        SOURCES KokkosSparse_spmv.cpp KokkosSparse_spmv_test.cpp spmv/OpenMPSmartStatic_SPMV.cpp
        ${utilities_list}
)

KOKKOSKERNELS_ADD_EXECUTABLE(
        sparse_kk_spmv
        SOURCES KokkosSparse_kk_spmv.cpp
)

IF (KOKKOSKERNELS_ENABLE_TPL_CUSPARSE)
    KOKKOSKERNELS_ADD_EXECUTABLE(
            sparse_spmv_merge
            SOURCES KokkosSparse_spmv_merge.cpp
    )
ENDIF ()


KOKKOSKERNELS_ADD_EXECUTABLE(
        sparse_spmv_bsr
        SOURCES KokkosSparse_spmv_bsr.cpp
)

KOKKOSKERNELS_ADD_EXECUTABLE(
        sparse_sptrsv
        SOURCES KokkosSparse_sptrsv.cpp
)

KOKKOSKERNELS_ADD_EXECUTABLE(
        sparse_sptrsv_cholmod
        SOURCES KokkosSparse_sptrsv_cholmod.cpp
)

IF (KOKKOS_HAS_TRILINOS)
    SET (KOKKOSKERNELS_ENABLE_SPTRSV_SUPERLU OFF)
ELSE ()
    SET (KOKKOSKERNELS_ENABLE_SPTRSV_SUPERLU ON)
ENDIF ()
IF (KOKKOSKERNELS_ENABLE_SPTRSV_SUPERLU)
    # Disable this perf test with Trilinos builds to workaround
    # -Werror issues error: declaration of xyz with C language linkage
    KOKKOSKERNELS_ADD_EXECUTABLE(
            sparse_sptrsv_superlu
            SOURCES KokkosSparse_sptrsv_superlu.cpp
    )
ENDIF ()

KOKKOSKERNELS_ADD_EXECUTABLE(
        sparse_sptrsv_supernode
        SOURCES KokkosSparse_sptrsv_supernode.cpp
)

KOKKOSKERNELS_ADD_EXECUTABLE(
        sparse_gs
        SOURCES KokkosSparse_gs.cpp
        TESTONLYLIBS kokkoskernelsperf_gtest
)

KOKKOSKERNELS_ADD_EXECUTABLE(
        sparse_spiluk
        SOURCES KokkosSparse_spiluk.cpp
)

KOKKOSKERNELS_ADD_EXECUTABLE(
        sparse_mdf
        SOURCES KokkosSparse_mdf.cpp
<<<<<<< HEAD
)
=======
)

if (KokkosKernels_ENABLE_BENCHMARK)
  KOKKOSKERNELS_ADD_BENCHMARK(
    sparse_par_ilut
    SOURCES KokkosSparse_par_ilut.cpp
  )

  # Provide -DGinkgo_DIR to cmake to enable the ginkgo test in sparse_par_ilut. Ginkgo_DIR should
  # point to the dir in the ginkgo install area that contains the GinkgoConfig.cmake file.
  # For me, this was $gingko_install_dir/lib64/cmake/Ginkgo
  if (Ginkgo_DIR)
    find_package(Ginkgo REQUIRED)

    target_compile_definitions(KokkosKernels_sparse_par_ilut PRIVATE "USE_GINKGO")
    target_link_libraries(KokkosKernels_sparse_par_ilut PRIVATE Ginkgo::ginkgo)
  endif()

  KOKKOSKERNELS_ADD_BENCHMARK(
    sparse_spmv_benchmark SOURCES KokkosSparse_spmv_benchmark.cpp
  )
endif()
>>>>>>> 1592d9ed
<|MERGE_RESOLUTION|>--- conflicted
+++ resolved
@@ -114,9 +114,6 @@
 KOKKOSKERNELS_ADD_EXECUTABLE(
         sparse_mdf
         SOURCES KokkosSparse_mdf.cpp
-<<<<<<< HEAD
-)
-=======
 )
 
 if (KokkosKernels_ENABLE_BENCHMARK)
@@ -138,5 +135,4 @@
   KOKKOSKERNELS_ADD_BENCHMARK(
     sparse_spmv_benchmark SOURCES KokkosSparse_spmv_benchmark.cpp
   )
-endif()
->>>>>>> 1592d9ed
+endif()