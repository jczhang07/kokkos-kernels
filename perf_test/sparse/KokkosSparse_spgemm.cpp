--- conflicted
+++ resolved
@@ -334,12 +334,7 @@
 
 #endif
 
-<<<<<<< HEAD
-#if defined( KOKKOS_HAVE_CUDA )
-  std::cout << "use cuda:" << params.use_cuda <<  std::endl;
-=======
 #if defined( KOKKOS_ENABLE_CUDA )
->>>>>>> fcb778b5
   if (params.use_cuda) {
     Kokkos::HostSpace::execution_space::initialize();
     std::cout << "before initialzie" << std::endl;
@@ -377,7 +372,6 @@
 
 #else
 int main() {
-<<<<<<< HEAD
 #if !defined(KOKKOSKERNELS_INST_DOUBLE)
 std::cout  << " not defined KOKKOSKERNELS_INST_DOUBLE"  << std::endl;
 #endif
@@ -391,10 +385,6 @@
 std::cout  << " not defined KOKKOSKERNELS_INST_ORDINAL_INT"  << std::endl;
 
 #endif
-
-=======
-  std::cout << "Not instantiated" << std::endl;
->>>>>>> fcb778b5
 }
 #endif
 
