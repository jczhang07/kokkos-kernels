IF(COMMAND TRIBITS_PACKAGE_DECL)
  SET(KOKKOSKERNELS_HAS_TRILINOS ON CACHE BOOL "")
ELSE()
  SET(KOKKOSKERNELS_HAS_TRILINOS OFF CACHE BOOL "")
ENDIF()

GET_DIRECTORY_PROPERTY(KOKKOSKERNELS_HAS_PARENT PARENT_DIRECTORY)

SET(KOKKOSKERNELS_TOP_BUILD_DIR ${CMAKE_CURRENT_BINARY_DIR})
SET(KOKKOSKERNELS_TOP_SOURCE_DIR ${CMAKE_CURRENT_SOURCE_DIR})

IF(NOT KOKKOSKERNELS_HAS_TRILINOS)
  cmake_minimum_required(VERSION 3.10 FATAL_ERROR)
  IF (Spack_WORKAROUND)
    #if we are explicitly using Spack for development,
    #nuke the Spack compiler
    SET(SPACK_CXX $ENV{SPACK_CXX})
    IF(SPACK_CXX)
      SET(CMAKE_CXX_COMPILER ${SPACK_CXX} CACHE STRING "the C++ compiler" FORCE)
      SET(ENV{CXX} ${SPACK_CXX})
    ENDIF()
  ENDIF()
  IF(NOT DEFINED ${PROJECT_NAME})
    PROJECT(KokkosKernels CXX)
  ENDIF()
  SET(KokkosKernels_VERSION_MAJOR 3)
<<<<<<< HEAD
  SET(KokkosKernels_VERSION_MINOR 4)
  SET(KokkosKernels_VERSION_PATCH 01)
=======
  SET(KokkosKernels_VERSION_MINOR 5)
  SET(KokkosKernels_VERSION_PATCH 00)
>>>>>>> ee891845
ENDIF()

IF(${CMAKE_VERSION} VERSION_GREATER_EQUAL "3.12.0")
  MESSAGE(STATUS "Setting policy CMP0074 to use <Package>_ROOT variables")
  CMAKE_POLICY(SET CMP0074 NEW)
ENDIF()

INCLUDE(GNUInstallDirs)
IF (KOKKOSKERNELS_HAS_TRILINOS)
 SET(TRILINOS_INCDIR ${CMAKE_INSTALL_PREFIX}/${${PROJECT_NAME}_INSTALL_INCLUDE_DIR})
 SET(KOKKOSKERNELS_HEADER_INSTALL_DIR ${TRILINOS_INCDIR})
 SET(KOKKOS_ENABLE_CUDA_UVM ${Kokkos_ENABLE_CUDA_UVM})
ELSEIF(KOKKOSKERNELS_HAS_PARENT)
 SET(KOKKOSKERNELS_HEADER_INSTALL_DIR "${CMAKE_INSTALL_INCLUDEDIR}/kokkos-kernels")
 SET(KOKKOS_ENABLE_CUDA_UVM ${Kokkos_ENABLE_CUDA_UVM})
ELSE()
 SET(KOKKOSKERNELS_HEADER_INSTALL_DIR "${CMAKE_INSTALL_INCLUDEDIR}")
ENDIF()
INCLUDE(cmake/fake_tribits.cmake)
INCLUDE(cmake/kokkoskernels_tribits.cmake)

KOKKOSKERNELS_PACKAGE()

IF (NOT KOKKOSKERNELS_HAS_TRILINOS)
  SET(CMAKE_MODULE_PATH ${CMAKE_MODULE_PATH} "${CMAKE_CURRENT_SOURCE_DIR}/cmake/Modules/")
  KOKKOSKERNELS_ADD_OPTION(
    "ENABLE_EXAMPLES"
    OFF
          BOOL
          "Whether to build examples. Default: OFF"
  )
  KOKKOSKERNELS_ADD_OPTION(
          "ENABLE_TESTS"
          OFF
          BOOL
          "Whether to build tests. Default: OFF"
  )
  KOKKOSKERNELS_ADD_OPTION(
          "ENABLE_TESTS_AND_PERFSUITE"
          OFF
          BOOL
          "Whether to build tests including Perfsuite. Default: OFF"
  )
  IF(KokkosKernels_ENABLE_TESTS_AND_PERFSUITE)
    set(BLT_CODE_CHECK_TARGET_NAME "fix-for-blt" CACHE STRING "Docstring")
    set(INFRASTRUCTURE_ONLY ON CACHE BOOL "Only build the RAJAPerf infrastructure, no builtin kernels")
    add_definitions("-DRAJAPERF_INFRASTRUCTURE_ONLY")
    add_subdirectory(tpls/rajaperf)
    include_directories(tpls/rajaperf/src)
  ENDIF()
ENDIF ()

KOKKOSKERNELS_ADD_OPTION(
        "ENABLE_DOCS"
        OFF
        BOOL
        "Whether to build docs. Default: OFF"
)

SET(KokkosKernels_INSTALL_TESTING OFF CACHE INTERNAL
        "Whether to build tests and examples against installation")
IF (KokkosKernels_INSTALL_TESTING)
  # Force testing on if we are doing intall testing
  SET(KOKKOSKERNELS_ENABLE_TESTS ON)
  SET(KOKKOSKERNELS_ENABLE_EXAMPLES ON)
  # Don't build, load installed kernels
  FIND_PACKAGE(KokkosKernels REQUIRED)
  # Still need to figure out which backends
  INCLUDE(cmake/kokkos_backends.cmake)
  # Only build the tests
  KOKKOSKERNELS_ADD_TEST_DIRECTORIES(perf_test)
  KOKKOSKERNELS_ADD_TEST_DIRECTORIES(unit_test)
  KOKKOSKERNELS_ADD_EXAMPLE_DIRECTORIES(example)
ELSE()
  # Regular build, not install testing
  # Do all the regular option processing
  IF (NOT KOKKOSKERNELS_HAS_TRILINOS AND NOT KOKKOSKERNELS_HAS_PARENT)
   # This is a standalone build
   FIND_PACKAGE(Kokkos REQUIRED)
   MESSAGE(STATUS "Found Kokkos at ${Kokkos_DIR}")
   KOKKOS_CHECK(OPTIONS CUDA_UVM RETURN_VALUE KOKKOS_ENABLE_CUDA_UVM)
  ENDIF()

  INCLUDE(cmake/kokkos_backends.cmake)

  #This will collect imported TPLs we need to export
  #in our config file
  GLOBAL_SET(KOKKOSKERNELS_TPL_EXPORTS)

  # If building in debug mode, define the HAVE_KOKKOSKERNELS_DEBUG macro.
  KOKKOSKERNELS_ADD_DEBUG_OPTION()

  #
  # "Optimization level" for KokkosKernels computational kernels.  The
  # higher the level, the more code variants get generated, and thus the
  # longer the compile times.  However, more code variants mean both
  # better performance overall, and more uniform performance for corner
  # cases.  Values of current interest (24 Apr 2014) are 0, 1, and 2.
  #
  KOKKOSKERNELS_ADD_OPTION_AND_DEFINE(
    LINALG_OPT_LEVEL
    KOKKOSLINALG_OPT_LEVEL
    "Optimization level for KokkosKernels computational kernels: a nonnegative integer.  Higher levels result in better performance that is more uniform for corner cases, but increase build time and library size.  The default value is 1, which should give performance within ten percent of optimal on most platforms, for most problems. Default: 1"
    "1")

  # Enable experimental features of KokkosKernels if set at configure
  # time. Default is no.
  KOKKOSKERNELS_ADD_OPTION_AND_DEFINE(
    ENABLE_EXPERIMENTAL
    HAVE_KOKKOSKERNELS_EXPERIMENTAL
    "Enable building and installation of experimental KokkosKernels features. Default: OFF"
    OFF)

  KOKKOSKERNELS_ADD_OPTION(
    ADD_DEFAULT_ETI
    ON
    BOOL
    "Whether to include a set of default ETI instantiations (otherwise only those explicitly requested will be included"
  )

  KOKKOSKERNELS_ADD_OPTION(
    ETI_ONLY
    OFF
    BOOL
    "Whether to restrict availability of kernels to ETI types only. Turning this on guarantees that kernels are never built inside of object files which simply call KokkosKernels functions. Default: OFF"
    )

  KOKKOSKERNELS_ADD_OPTION(
    TEST_ETI_ONLY
    ON
    BOOL
    "Whether to restrict testing to ETI types. Default: ON"
    )

  KOKKOSKERNELS_ADD_OPTION(
    ENABLED_COMPONENTS
    "ALL"
    STRING
    "A list of components to enable in testing and building"
    VALID_ENTRIES BATCHED BLAS GRAPH SPARSE ALL
  )

  # ==================================================================
  # Enable Device Types for ETI (exec- + mem-space)
  # ==================================================================
  INCLUDE(cmake/kokkoskernels_eti_devices.cmake)
  # ==================================================================
  # Enable Scalar Types for ETI
  # ==================================================================
  INCLUDE(cmake/kokkoskernels_eti_floats.cmake)
  # ==================================================================
  # Enable Ordinal Types for ETI
  # ==================================================================
  INCLUDE(cmake/kokkoskernels_eti_ordinals.cmake)
  # ==================================================================
  # Enable Offset Types for ETI
  # ==================================================================
  INCLUDE(cmake/kokkoskernels_eti_offsets.cmake)
  # ==================================================================
  # Enable Layout Types for ETI
  # ==================================================================
  INCLUDE(cmake/kokkoskernels_eti_layouts.cmake)
  # ==================================================================
  # Enable Third Party Libraries
  # ==================================================================
  INCLUDE(cmake/kokkoskernels_tpls.cmake)
  INCLUDE(cmake/kokkoskernels_features.cmake)
  INCLUDE(cmake/kokkos_requirements.cmake)
  # ==================================================================
  # CMake Summary
  # ==================================================================
  MESSAGE("")
  MESSAGE("=======================")
  MESSAGE("KokkosKernels ETI Types")
  MESSAGE("   Devices:  ${DEVICE_LIST}")
  MESSAGE("   Scalars:  ${SCALAR_LIST}")
  MESSAGE("   Ordinals: ${ORDINAL_LIST}")
  MESSAGE("   Offsets:  ${OFFSET_LIST}")
  MESSAGE("   Layouts:  ${LAYOUT_LIST}")
  MESSAGE("")
  MESSAGE("KokkosKernels TPLs")
  FOREACH(TPL ${KOKKOSKERNELS_TPL_LIST})
    PAD_STRING("${TPL}:" TPL_PADDED 12)
    MESSAGE("   ${TPL_PADDED} ${${TPL}_FOUND_INFO}")
  ENDFOREACH()
  MESSAGE("=======================")
  MESSAGE("")
  # Skip building Kokkos Kernels if we are doing an installation test
  ADD_SUBDIRECTORY(src)
  IF (KokkosKernels_ENABLE_INSTALL_TEST)
    ADD_SUBDIRECTORY(install_test)
    MESSAGE("The install test has been enabled, you will need to peform: make install before running the tests otherwise install_test will fail")
  ENDIF ()
  KOKKOSKERNELS_ADD_TEST_DIRECTORIES(perf_test)
  KOKKOSKERNELS_ADD_TEST_DIRECTORIES(unit_test)
  KOKKOSKERNELS_ADD_EXAMPLE_DIRECTORIES(example)

  KOKKOSKERNELS_PACKAGE_POSTPROCESS()
  IF (KokkosKernels_ENABLE_DOCS)
    ADD_SUBDIRECTORY(docs)
  ENDIF ()
ENDIF()<|MERGE_RESOLUTION|>--- conflicted
+++ resolved
@@ -24,13 +24,8 @@
     PROJECT(KokkosKernels CXX)
   ENDIF()
   SET(KokkosKernels_VERSION_MAJOR 3)
-<<<<<<< HEAD
-  SET(KokkosKernels_VERSION_MINOR 4)
-  SET(KokkosKernels_VERSION_PATCH 01)
-=======
   SET(KokkosKernels_VERSION_MINOR 5)
   SET(KokkosKernels_VERSION_PATCH 00)
->>>>>>> ee891845
 ENDIF()
 
 IF(${CMAKE_VERSION} VERSION_GREATER_EQUAL "3.12.0")
