IF(COMMAND TRIBITS_PACKAGE_DECL)
  SET(KOKKOSKERNELS_HAS_TRILINOS ON CACHE BOOL "")
ELSE()
  SET(KOKKOSKERNELS_HAS_TRILINOS OFF CACHE BOOL "")
ENDIF()

GET_DIRECTORY_PROPERTY(KOKKOSKERNELS_HAS_PARENT PARENT_DIRECTORY)

SET(KOKKOSKERNELS_TOP_BUILD_DIR ${CMAKE_CURRENT_BINARY_DIR})
SET(KOKKOSKERNELS_TOP_SOURCE_DIR ${CMAKE_CURRENT_SOURCE_DIR})

IF(NOT KOKKOSKERNELS_HAS_TRILINOS)
  cmake_minimum_required(VERSION 3.10 FATAL_ERROR)
  IF (Spack_WORKAROUND)
    #if we are explicitly using Spack for development,
    #nuke the Spack compiler
    SET(SPACK_CXX $ENV{SPACK_CXX})
    IF(SPACK_CXX)
      SET(CMAKE_CXX_COMPILER ${SPACK_CXX} CACHE STRING "the C++ compiler" FORCE)
      SET(ENV{CXX} ${SPACK_CXX})
    ENDIF()
  ENDIF()
  IF(NOT DEFINED ${PROJECT_NAME})
    PROJECT(KokkosKernels CXX)
  ENDIF()
  SET(KokkosKernels_VERSION_MAJOR 3)
<<<<<<< HEAD
  SET(KokkosKernels_VERSION_MINOR 3)
  SET(KokkosKernels_VERSION_PATCH 1)
=======
  SET(KokkosKernels_VERSION_MINOR 4)
  SET(KokkosKernels_VERSION_PATCH 0)
>>>>>>> dd0d4ef8
ENDIF()

IF(${CMAKE_VERSION} VERSION_GREATER_EQUAL "3.12.0")
  MESSAGE(STATUS "Setting policy CMP0074 to use <Package>_ROOT variables")
  CMAKE_POLICY(SET CMP0074 NEW)
ENDIF()

INCLUDE(GNUInstallDirs)
IF (KOKKOSKERNELS_HAS_TRILINOS)
 SET(TRILINOS_INCDIR ${CMAKE_INSTALL_PREFIX}/${${PROJECT_NAME}_INSTALL_INCLUDE_DIR})
 SET(KOKKOSKERNELS_HEADER_INSTALL_DIR ${TRILINOS_INCDIR})
 SET(KOKKOS_ENABLE_CUDA_UVM ${Kokkos_ENABLE_CUDA_UVM})
ELSEIF(KOKKOSKERNELS_HAS_PARENT)
 SET(KOKKOSKERNELS_HEADER_INSTALL_DIR "${CMAKE_INSTALL_INCLUDEDIR}/kokkos-kernels")
 SET(KOKKOS_ENABLE_CUDA_UVM ${Kokkos_ENABLE_CUDA_UVM})
ELSE()
 SET(KOKKOSKERNELS_HEADER_INSTALL_DIR "${CMAKE_INSTALL_INCLUDEDIR}")
ENDIF()
INCLUDE(cmake/fake_tribits.cmake)
INCLUDE(cmake/kokkoskernels_tribits.cmake)

KOKKOSKERNELS_PACKAGE()

IF (NOT KOKKOSKERNELS_HAS_TRILINOS)
  SET(CMAKE_MODULE_PATH ${CMAKE_MODULE_PATH} "${CMAKE_CURRENT_SOURCE_DIR}/cmake/Modules/")
  KOKKOSKERNELS_ADD_OPTION(
    "ENABLE_EXAMPLES"
    OFF
    BOOL
    "Whether to build examples. Default: OFF"
  )
  KOKKOSKERNELS_ADD_OPTION(
    "ENABLE_TESTS"
    OFF
    BOOL
    "Whether to build tests. Default: OFF"
  )
ENDIF()

SET(KokkosKernels_INSTALL_TESTING OFF CACHE INTERNAL
    "Whether to build tests and examples against installation")
IF (KokkosKernels_INSTALL_TESTING)
  # Force testing on if we are doing intall testing
  SET(KOKKOSKERNELS_ENABLE_TESTS ON)
  SET(KOKKOSKERNELS_ENABLE_EXAMPLES ON)
  # Don't build, load installed kernels
  FIND_PACKAGE(KokkosKernels REQUIRED)
  # Still need to figure out which backends
  INCLUDE(cmake/kokkos_backends.cmake)
  # Only build the tests
  KOKKOSKERNELS_ADD_TEST_DIRECTORIES(test_common)
  KOKKOSKERNELS_ADD_TEST_DIRECTORIES(perf_test)
  KOKKOSKERNELS_ADD_TEST_DIRECTORIES(unit_test)
  KOKKOSKERNELS_ADD_EXAMPLE_DIRECTORIES(example)
ELSE()
  # Regular build, not install testing
  # Do all the regular option processing
  IF (NOT KOKKOSKERNELS_HAS_TRILINOS AND NOT KOKKOSKERNELS_HAS_PARENT)
   # This is a standalone build
   FIND_PACKAGE(Kokkos REQUIRED)
   MESSAGE(STATUS "Found Kokkos at ${Kokkos_DIR}")
   KOKKOS_CHECK(OPTIONS CUDA_UVM RETURN_VALUE KOKKOS_ENABLE_CUDA_UVM)
  ENDIF()

  INCLUDE(cmake/kokkos_backends.cmake)

  #This will collect imported TPLs we need to export
  #in our config file
  GLOBAL_SET(KOKKOSKERNELS_TPL_EXPORTS)

  # If building in debug mode, define the HAVE_KOKKOSKERNELS_DEBUG macro.
  KOKKOSKERNELS_ADD_DEBUG_OPTION()

  #
  # "Optimization level" for KokkosKernels computational kernels.  The
  # higher the level, the more code variants get generated, and thus the
  # longer the compile times.  However, more code variants mean both
  # better performance overall, and more uniform performance for corner
  # cases.  Values of current interest (24 Apr 2014) are 0, 1, and 2.
  #
  KOKKOSKERNELS_ADD_OPTION_AND_DEFINE(
    LINALG_OPT_LEVEL
    KOKKOSLINALG_OPT_LEVEL
    "Optimization level for KokkosKernels computational kernels: a nonnegative integer.  Higher levels result in better performance that is more uniform for corner cases, but increase build time and library size.  The default value is 1, which should give performance within ten percent of optimal on most platforms, for most problems. Default: 1"
    "1")

  # Enable experimental features of KokkosKernels if set at configure
  # time. Default is no.
  KOKKOSKERNELS_ADD_OPTION_AND_DEFINE(
    ENABLE_EXPERIMENTAL
    HAVE_KOKKOSKERNELS_EXPERIMENTAL
    "Enable building and installation of experimental KokkosKernels features. Default: OFF"
    OFF)

  KOKKOSKERNELS_ADD_OPTION(
    ADD_DEFAULT_ETI
    ON
    BOOL
    "Whether to include a set of default ETI instantiations (otherwise only those explicitly requested will be included"
  )

  KOKKOSKERNELS_ADD_OPTION(
    ETI_ONLY
    OFF
    BOOL
    "Whether to restrict availability of kernels to ETI types only. Turning this on guarantees that kernels are never built inside of object files which simply call KokkosKernels functions. Default: OFF"
    )

  KOKKOSKERNELS_ADD_OPTION(
    TEST_ETI_ONLY
    ON
    BOOL
    "Whether to restrict testing to ETI types. Default: ON"
    )

  KOKKOSKERNELS_ADD_OPTION(
    ENABLED_COMPONENTS
    "ALL"
    STRING
    "A list of components to enable in testing and building"
    VALID_ENTRIES BATCHED BLAS GRAPH SPARSE ALL
  )

  # ==================================================================
  # Enable Device Types for ETI (exec- + mem-space)
  # ==================================================================
  INCLUDE(cmake/kokkoskernels_eti_devices.cmake)
  # ==================================================================
  # Enable Scalar Types for ETI
  # ==================================================================
  INCLUDE(cmake/kokkoskernels_eti_floats.cmake)
  # ==================================================================
  # Enable Ordinal Types for ETI
  # ==================================================================
  INCLUDE(cmake/kokkoskernels_eti_ordinals.cmake)
  # ==================================================================
  # Enable Offset Types for ETI
  # ==================================================================
  INCLUDE(cmake/kokkoskernels_eti_offsets.cmake)
  # ==================================================================
  # Enable Layout Types for ETI
  # ==================================================================
  INCLUDE(cmake/kokkoskernels_eti_layouts.cmake)
  # ==================================================================
  # Enable Third Party Libraries
  # ==================================================================
  INCLUDE(cmake/kokkoskernels_tpls.cmake)
  INCLUDE(cmake/kokkoskernels_features.cmake)
  INCLUDE(cmake/kokkos_requirements.cmake)
  # ==================================================================
  # CMake Summary
  # ==================================================================
  MESSAGE("")
  MESSAGE("=======================")
  MESSAGE("KokkosKernels ETI Types")
  MESSAGE("   Devices:  ${DEVICE_LIST}")
  MESSAGE("   Scalars:  ${SCALAR_LIST}")
  MESSAGE("   Ordinals: ${ORDINAL_LIST}")
  MESSAGE("   Offsets:  ${OFFSET_LIST}")
  MESSAGE("   Layouts:  ${LAYOUT_LIST}")
  MESSAGE("")
  MESSAGE("KokkosKernels TPLs")
  FOREACH(TPL ${KOKKOSKERNELS_TPL_LIST})
    PAD_STRING("${TPL}:" TPL_PADDED 12)
    MESSAGE("   ${TPL_PADDED} ${${TPL}_FOUND_INFO}")
  ENDFOREACH()
  MESSAGE("=======================")
  MESSAGE("")
  # Skip building Kokkos Kernels if we are doing an installation test
  ADD_SUBDIRECTORY(src)
  IF(KokkosKernels_ENABLE_INSTALL_TEST)
    ADD_SUBDIRECTORY(install_test)
    MESSAGE("The install test has been enabled, you will need to peform: make install before running the tests otherwise install_test will fail")
  ENDIF()
  KOKKOSKERNELS_ADD_TEST_DIRECTORIES(test_common)
  KOKKOSKERNELS_ADD_TEST_DIRECTORIES(perf_test)
  KOKKOSKERNELS_ADD_TEST_DIRECTORIES(unit_test)
  KOKKOSKERNELS_ADD_EXAMPLE_DIRECTORIES(example)

  KOKKOSKERNELS_PACKAGE_POSTPROCESS()
ENDIF()<|MERGE_RESOLUTION|>--- conflicted
+++ resolved
@@ -24,13 +24,8 @@
     PROJECT(KokkosKernels CXX)
   ENDIF()
   SET(KokkosKernels_VERSION_MAJOR 3)
-<<<<<<< HEAD
-  SET(KokkosKernels_VERSION_MINOR 3)
-  SET(KokkosKernels_VERSION_PATCH 1)
-=======
   SET(KokkosKernels_VERSION_MINOR 4)
   SET(KokkosKernels_VERSION_PATCH 0)
->>>>>>> dd0d4ef8
 ENDIF()
 
 IF(${CMAKE_VERSION} VERSION_GREATER_EQUAL "3.12.0")
