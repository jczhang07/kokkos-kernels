--- conflicted
+++ resolved
@@ -27,10 +27,7 @@
 ///
 /// Replace each entry in R with the absolute value (magnitude), of the
 /// reciprocal of the corresponding entry in X.
-<<<<<<< HEAD
-=======
 /// This function is non-blocking and thread-safe
->>>>>>> 1592d9ed
 ///
 /// \tparam execution_space a Kokkos execution space
 /// \tparam RMV 1-D or 2-D Kokkos::View specialization.
