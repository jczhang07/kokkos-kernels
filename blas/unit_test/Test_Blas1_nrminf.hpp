--- conflicted
+++ resolved
@@ -122,19 +122,6 @@
   // Test::impl_test_nrminf<view_type_a_lr, Device>(132231);
 #endif
 
-<<<<<<< HEAD
-  /*
-  #if defined(KOKKOSKERNELS_INST_LAYOUTSTRIDE) || \
-      (!defined(KOKKOSKERNELS_ETI_ONLY) &&        \
-       !defined(KOKKOSKERNELS_IMPL_CHECK_ETI_CALLS))
-    typedef Kokkos::View<ScalarA*, Kokkos::LayoutStride, Device> view_type_a_ls;
-    Test::impl_test_nrminf<view_type_a_ls, Device>(0);
-    Test::impl_test_nrminf<view_type_a_ls, Device>(13);
-    Test::impl_test_nrminf<view_type_a_ls, Device>(1024);
-    // Test::impl_test_nrminf<view_type_a_ls, Device>(132231);
-  #endif
-  */
-=======
 #if (!defined(KOKKOSKERNELS_ETI_ONLY) && \
      !defined(KOKKOSKERNELS_IMPL_CHECK_ETI_CALLS))
   typedef Kokkos::View<ScalarA*, Kokkos::LayoutStride, Device> view_type_a_ls;
@@ -143,7 +130,6 @@
   Test::impl_test_nrminf<view_type_a_ls, Device>(1024);
   // Test::impl_test_nrminf<view_type_a_ls, Device>(132231);
 #endif
->>>>>>> 1592d9ed
 
   return 1;
 }
@@ -170,19 +156,6 @@
   // Test::impl_test_nrminf_mv<view_type_a_lr, Device>(132231,5);
 #endif
 
-<<<<<<< HEAD
-  /*
-  #if defined(KOKKOSKERNELS_INST_LAYOUTSTRIDE) || \
-      (!defined(KOKKOSKERNELS_ETI_ONLY) &&        \
-       !defined(KOKKOSKERNELS_IMPL_CHECK_ETI_CALLS))
-    typedef Kokkos::View<ScalarA**, Kokkos::LayoutStride, Device>
-  view_type_a_ls; Test::impl_test_nrminf_mv<view_type_a_ls, Device>(0, 5);
-    Test::impl_test_nrminf_mv<view_type_a_ls, Device>(13, 5);
-    Test::impl_test_nrminf_mv<view_type_a_ls, Device>(1024, 5);
-    // Test::impl_test_nrminf_mv<view_type_a_ls, Device>(132231,5);
-  #endif
-  */
-=======
 #if (!defined(KOKKOSKERNELS_ETI_ONLY) && \
      !defined(KOKKOSKERNELS_IMPL_CHECK_ETI_CALLS))
   typedef Kokkos::View<ScalarA**, Kokkos::LayoutStride, Device> view_type_a_ls;
@@ -191,7 +164,6 @@
   Test::impl_test_nrminf_mv<view_type_a_ls, Device>(1024, 5);
   // Test::impl_test_nrminf_mv<view_type_a_ls, Device>(132231,5);
 #endif
->>>>>>> 1592d9ed
 
   return 1;
 }
