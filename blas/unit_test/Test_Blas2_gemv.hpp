--- conflicted
+++ resolved
@@ -201,35 +201,6 @@
   // Device>(mode,132231,1024);
 #endif
 
-<<<<<<< HEAD
-  /*
-  #if defined(KOKKOSKERNELS_INST_LAYOUTSTRIDE) || \
-      (!defined(KOKKOSKERNELS_ETI_ONLY) &&        \
-       !defined(KOKKOSKERNELS_IMPL_CHECK_ETI_CALLS))
-    typedef Kokkos::View<ScalarA**, Kokkos::LayoutStride, Device>
-  view_type_a_ls; typedef Kokkos::View<ScalarX*, Kokkos::LayoutStride, Device>
-  view_type_b_ls; typedef Kokkos::View<ScalarY*, Kokkos::LayoutStride, Device>
-  view_type_c_ls; Test::impl_test_gemv<view_type_a_ls, view_type_b_ls,
-  view_type_c_ls, Device>( mode, 0, 1024); Test::impl_test_gemv<view_type_a_ls,
-  view_type_b_ls, view_type_c_ls, Device>( mode, 1024, 0);
-    Test::impl_test_gemv<view_type_a_ls, view_type_b_ls, view_type_c_ls,
-  Device>( mode, 13, 13); Test::impl_test_gemv<view_type_a_ls, view_type_b_ls,
-  view_type_c_ls, Device>( mode, 13, 1024); Test::impl_test_gemv<view_type_a_ls,
-  view_type_b_ls, view_type_c_ls, Device>( mode, 50, 40);
-    Test::impl_test_gemv<view_type_a_ls, view_type_b_ls, view_type_c_ls,
-  Device>( mode, 1024, 1024); Test::impl_test_gemv<view_type_a_ls,
-  view_type_b_ls, view_type_c_ls, Device>( mode, 2131, 2131);
-    // Test::impl_test_gemv<view_type_a_ls, view_type_b_ls, view_type_c_ls,
-    // Device>(mode,132231,1024);
-  #endif
-
-  #if !defined(KOKKOSKERNELS_ETI_ONLY) && \
-      !defined(KOKKOSKERNELS_IMPL_CHECK_ETI_CALLS)
-    Test::impl_test_gemv<view_type_a_ls, view_type_b_ll, view_type_c_lr,
-  Device>( mode, 1024, 1024); Test::impl_test_gemv<view_type_a_ll,
-  view_type_b_ls, view_type_c_lr, Device>( mode, 1024, 1024); #endif
-  */
-=======
 #if (!defined(KOKKOSKERNELS_ETI_ONLY) && \
      !defined(KOKKOSKERNELS_IMPL_CHECK_ETI_CALLS))
   typedef Kokkos::View<ScalarA**, Kokkos::LayoutStride, Device> view_type_a_ls;
@@ -260,7 +231,6 @@
   Test::impl_test_gemv<view_type_a_ll, view_type_b_ls, view_type_c_lr, Device>(
       mode, 1024, 1024);
 #endif
->>>>>>> 1592d9ed
 
   return 1;
 }
